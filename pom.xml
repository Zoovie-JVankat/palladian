<project xmlns="http://maven.apache.org/POM/4.0.0" xmlns:xsi="http://www.w3.org/2001/XMLSchema-instance"
	xsi:schemaLocation="http://maven.apache.org/POM/4.0.0 http://maven.apache.org/maven-v4_0_0.xsd">
	<modelVersion>4.0.0</modelVersion>
	<groupId>ws.palladian</groupId>
	<artifactId>palladian</artifactId>
	<name>Palladian - TUD Information Retrieval Toolkit</name>
<<<<<<< HEAD
	<version>0.1.2</version>
=======
	<version>0.1.5-SNAPSHOT</version>
>>>>>>> cba430ed
	<description>Palladian is the IIR Toolkit from the Computer Networks
		Chair of the TU Dresden.</description>
	<build>
		<plugins>
			<plugin>
				<groupId>org.apache.maven.plugins</groupId>
				<artifactId>maven-compiler-plugin</artifactId>
				<version>2.3.2</version>
				<configuration>
					<compilerArgument>-Xlint:all</compilerArgument>
					<showWarnings>true</showWarnings>
					<source>1.6</source>
					<target>1.6</target>
					<compilerArguments>
						<encoding>UTF-8</encoding>
					</compilerArguments>
					<showDeprecation>true</showDeprecation>
					<verbose>true</verbose>
					<encoding>UTF-8</encoding>
				</configuration>
			</plugin>
			<plugin>
				<groupId>org.apache.maven.plugins</groupId>
				<artifactId>maven-resources-plugin</artifactId>
				<version>2.4.1</version>
				<configuration>
					<encoding>UTF-8</encoding>
				</configuration>
			</plugin>
			<plugin>
				<groupId>org.apache.maven.plugins</groupId>
				<artifactId>maven-surefire-plugin</artifactId>
				<version>2.5</version>
				<configuration>
					<argLine>-Xms256m -Xmx1024m</argLine>
					<excludes>
						<exclude>**/DictionaryDBIndexTest.java</exclude>
						<exclude>**/FeedCheckerTest.java</exclude>
					</excludes>
				</configuration>
			</plugin>
			<plugin>
				<groupId>org.apache.maven.plugins</groupId>
				<artifactId>maven-site-plugin</artifactId>
				<version>3.0</version>
				<configuration>
					<outputEncoding>UTF-8</outputEncoding>
				</configuration>
			</plugin>
			<plugin>
				<groupId>org.apache.maven.plugins</groupId>
				<artifactId>maven-assembly-plugin</artifactId>
				<version>2.2.1</version>
				<configuration>
					<archive>
						<manifest>
							<mainClass>ws.palladian.extraction.entity.ner.evaluation.Evaluator</mainClass>
						</manifest>
					</archive>
					<descriptorRefs>
						<descriptorRef>jar-with-dependencies</descriptorRef>
					</descriptorRefs>
				</configuration>
				<executions>
					<execution>
						<id>make-assembly</id> <!-- this is used for inheritance merges -->
						<phase>package</phase> <!-- append to the packaging phase. -->
						<goals>
							<goal>single</goal> <!-- goals == mojos -->
						</goals>
					</execution>
				</executions>

			</plugin>

			<plugin>
				<groupId>org.apache.maven.plugins</groupId>
				<artifactId>maven-pmd-plugin</artifactId>
				<version>2.5</version>
				<configuration>
					<rulesets>
						<ruleset>${basedir}/dev/pmd_ruleset</ruleset>
					</rulesets>
					<targetJdk>1.6</targetJdk>
				</configuration>
			</plugin>
			<plugin>
				<groupId>org.apache.maven.plugins</groupId>
				<artifactId>maven-checkstyle-plugin</artifactId>
				<version>2.5</version>
				<configuration>
					<configLocation>${basedir}/dev/checkstyle_config.xml</configLocation>
				</configuration>
			</plugin>
			<plugin>
				<groupId>org.apache.maven.plugins</groupId>
				<artifactId>maven-javadoc-plugin</artifactId>
				<version>2.8</version>
				<executions>
					<execution>
						<id>attach-javadocs</id>
						<goals>
							<goal>jar</goal>
						</goals>
					</execution>
				</executions>
			</plugin>
		</plugins>
	</build>
	<dependencies>
		<dependency>
			<groupId>uk.ac.shef.wit.simmetrics</groupId>
			<artifactId>similaritymetrics</artifactId>
			<version>1.6.2</version>
		</dependency>
		<dependency>
			<groupId>log4j</groupId>
			<artifactId>log4j</artifactId>
			<version>1.2.12</version>
		</dependency>
		<dependency>
			<groupId>stax</groupId>
			<artifactId>stax</artifactId>
			<version>1.1.1-dev</version>
			<scope>compile</scope>
			<exclusions>
				<exclusion>
					<artifactId>xmlbeans-jsr173-api</artifactId>
					<groupId>xmlbeans</groupId>
				</exclusion>
			</exclusions>
		</dependency>
		<dependency>
			<groupId>cc.mallet</groupId>
			<artifactId>mallet</artifactId>
			<version>2.0.7-RC2</version>
		</dependency>
		<dependency>
			<groupId>jaxen</groupId>
			<artifactId>jaxen</artifactId>
			<version>1.1.1</version>
		</dependency>
		<dependency>
			<groupId>weka</groupId>
			<artifactId>weka</artifactId>
			<version>3.5.7</version>
		</dependency>
		<dependency>
			<groupId>org.json</groupId>
			<artifactId>json</artifactId>
			<version>20090211</version>
		</dependency>
		<dependency>
			<groupId>com.temesoft</groupId>
			<artifactId>google-pagerank-api</artifactId>
			<version>1.0</version>
		</dependency>
		<dependency>
			<groupId>edu.smu.tspell</groupId>
			<artifactId>jaws-bin</artifactId>
			<version>1.2</version>
		</dependency>
		<dependency>
			<groupId>org.apache.commons</groupId>
			<artifactId>commons-math</artifactId>
			<version>2.1</version>
		</dependency>
		<dependency>
			<groupId>org.apache.lucene</groupId>
			<artifactId>lucene-memory</artifactId>
			<version>3.5.0</version>
			<type>jar</type>
			<scope>compile</scope>
		</dependency>
		<dependency>
			<groupId>org.apache.lucene</groupId>
			<artifactId>lucene-analyzers</artifactId>
			<version>3.5.0</version>
			<type>jar</type>
			<scope>compile</scope>
		</dependency>
		<dependency>
			<groupId>org.apache.lucene</groupId>
			<artifactId>lucene-core</artifactId>
			<version>3.5.0</version>
			<type>jar</type>
			<scope>compile</scope>
		</dependency>
		<dependency>
			<groupId>com.aliasi</groupId>
			<artifactId>lingpipe</artifactId>
			<version>3.9.2</version>
			<type>jar</type>
			<scope>compile</scope>
		</dependency>
		<dependency>
			<groupId>edu.stanford</groupId>
			<artifactId>stanfordner</artifactId>
			<version>1.0</version>
		</dependency>
		<dependency>
			<groupId>edu.illinois</groupId>
			<artifactId>lbj2library</artifactId>
			<version>1.0</version>
		</dependency>
		<dependency>
			<groupId>net.java.dev.rome</groupId>
			<artifactId>rome</artifactId>
			<version>1.0.0</version>
		</dependency>
		<dependency>
			<groupId>commons-io</groupId>
			<artifactId>commons-io</artifactId>
			<version>2.0.1</version>
		</dependency>
		<dependency>
			<groupId>mysql</groupId>
			<artifactId>mysql-connector-java</artifactId>
			<version>5.1.12</version>
		</dependency>
		<dependency>
			<groupId>junit</groupId>
			<artifactId>junit</artifactId>
			<version>4.8.1</version>
			<scope>test</scope>
		</dependency>
		<dependency>
			<groupId>net.sourceforge.nekohtml</groupId>
			<artifactId>nekohtml</artifactId>
			<version>1.9.15</version>
			<type>jar</type>
			<scope>compile</scope>
		</dependency>
		<dependency>
			<groupId>commons-configuration</groupId>
			<artifactId>commons-configuration</artifactId>
			<version>1.6</version>
			<type>jar</type>
			<scope>compile</scope>
		</dependency>
		<dependency>
			<groupId>javax.media</groupId>
			<artifactId>jai-core</artifactId>
			<version>1.1.3</version>
		</dependency>
		<dependency>
			<groupId>com.sun.media</groupId>
			<artifactId>jai-codec</artifactId>
			<version>1.1.3</version>
		</dependency>
		<dependency>
			<groupId>com.h2database</groupId>
			<artifactId>h2</artifactId>
			<version>1.3.154</version>
		</dependency>
		<dependency>
			<groupId>commons-codec</groupId>
			<artifactId>commons-codec</artifactId>
			<version>1.4</version>
		</dependency>
		<dependency>
			<groupId>commons-cli</groupId>
			<artifactId>commons-cli</artifactId>
			<version>1.2</version>
		</dependency>
		<dependency>
			<groupId>commons-validator</groupId>
			<artifactId>commons-validator</artifactId>
			<version>1.3.1</version>
		</dependency>
		<dependency>
			<groupId>oro</groupId>
			<artifactId>oro</artifactId>
			<version>2.0.8</version>
		</dependency>
		<dependency>
			<groupId>tud.iir.external</groupId>
			<artifactId>opennlp</artifactId>
			<version>1.5.1</version>
			<classifier>incubating</classifier>
		</dependency>
		<dependency>
			<groupId>tud.iir.external</groupId>
			<artifactId>maxent</artifactId>
			<version>3.0.1</version>
			<classifier>incubating</classifier>
		</dependency>
		<dependency>
			<groupId>com.uea.stemmer</groupId>
			<artifactId>UEALite</artifactId>
			<version>1.0</version>
		</dependency>
		<dependency>
			<groupId>tud.iir.external</groupId>
			<artifactId>juliener</artifactId>
			<version>1.5</version>
		</dependency>
		<dependency>
			<groupId>javax.mail</groupId>
			<artifactId>mail</artifactId>
			<version>1.4.4-rc1</version>
		</dependency>
		<dependency>
			<groupId>net.sourceforge.collections</groupId>
			<artifactId>collections-generic</artifactId>
			<version>4.01</version>
		</dependency>
		<dependency>
			<groupId>org.tartarus.snowball</groupId>
			<artifactId>snowball</artifactId>
			<version>2010-08-04</version>
		</dependency>
		<dependency>
			<groupId>ws.palladian</groupId>
			<artifactId>PalladianExternalCode</artifactId>
			<version>0.7.2</version>
			<exclusions>
				<exclusion>
					<artifactId>trove</artifactId>
					<groupId>gnu</groupId>
				</exclusion>
			</exclusions>
		</dependency>
		<dependency>
			<groupId>com.lingway.ld</groupId>
			<artifactId>JLangDetect</artifactId>
			<version>0.1</version>
		</dependency>
		<dependency>
			<groupId>org.slf4j</groupId>
			<artifactId>slf4j-api</artifactId>
			<version>1.6.0</version>
		</dependency>
		<dependency>
			<groupId>de.l3s.boilerpipe</groupId>
			<artifactId>boilerpipe</artifactId>
			<version>1.1.0</version>
			<type>jar</type>
			<scope>compile</scope>
		</dependency>
		<dependency>
			<groupId>net.sourceforge</groupId>
			<artifactId>jwbf</artifactId>
			<version>1.3.3</version>
			<type>jar</type>
			<scope>compile</scope>
		</dependency>
		<dependency>
			<groupId>org.yaml</groupId>
			<artifactId>snakeyaml</artifactId>
			<version>1.7</version>
		</dependency>
		<dependency>
			<groupId>trove</groupId>
			<artifactId>trove</artifactId>
			<version>2.1.0</version>
		</dependency>
		<dependency>
			<groupId>org.apache.httpcomponents</groupId>
			<artifactId>httpclient</artifactId>
			<version>4.1.1</version>
		</dependency>
		<dependency>
			<groupId>uk.org.catnip</groupId>
			<artifactId>eddie</artifactId>
			<version>0.2</version>
		</dependency>
		<dependency>
			<groupId>org.slf4j</groupId>
			<artifactId>slf4j-log4j12</artifactId>
			<version>1.6.3</version>
		</dependency>
		<dependency>
			<groupId>com.jolbox</groupId>
			<artifactId>bonecp</artifactId>
			<version>0.7.1.RELEASE</version>
			<classifier>jdk5</classifier>
			<exclusions>
				<exclusion>
					<artifactId>guava</artifactId>
					<groupId>com.google.guava</groupId>
				</exclusion>
			</exclusions>
		</dependency>
		<dependency>
			<groupId>com.google.guava</groupId>
			<artifactId>guava</artifactId>
			<version>10.0.1</version>
		</dependency>
		<dependency>
			<groupId>org.hamcrest</groupId>
			<artifactId>hamcrest-all</artifactId>
			<version>1.1</version>
			<scope>test</scope>
		</dependency>
	</dependencies>
	<properties>
		<project.build.sourceEncoding>UTF-8</project.build.sourceEncoding>
	</properties>
	<repositories>
		<repository>
			<releases>
				<enabled>true</enabled>
			</releases>
			<id>bonecp-repo</id>
			<name>BoneCP Repository</name>
			<url>http://jolbox.com/bonecp/downloads/maven</url>
		</repository>
		<repository>
			<id>Apache Repository</id>
			<url>https://repository.apache.org</url>
		</repository>
		<repository>
			<id>JBoss Repository</id>
			<url>http://repository.jboss.org/nexus/content/groups/public-jboss
			</url>
		</repository>
		<repository>
			<id>MVN Repository</id>
			<url>http://mvnrepository.com/</url>
		</repository>
		<repository>
			<id>weka</id>
			<url>https://maven.ch.cam.ac.uk/content/repositories/wwmm-releases/
			</url>
		</repository>
		<repository>
			<id>Maven HUB</id>
			<url>http://mavenhub.com/mvn/central</url>
		</repository>
		<repository>
			<id>Maven MSE</id>
			<url>http://maven.mse.jhu.edu/m2repository/</url>
		</repository>
		<repository>
			<id>releases</id>
			<url>http://effingo.de/nexus/content/groups/public</url>
		</repository>
		<repository>
			<id>snapshots</id>
			<url>http://effingo.de/nexus/content/groups/public-snapshots</url>
		</repository>
	</repositories>
	<distributionManagement>
		<repository>
			<id>releases</id>
			<url>http://www.effingo.de/nexus/content/repositories/releases/</url>
		</repository>
		<snapshotRepository>
			<id>snapshots</id>
			<name>Effingo Internal Snapshots</name>
			<url>http://www.effingo.de/nexus/content/repositories/snapshots</url>
			<uniqueVersion>false</uniqueVersion>
		</snapshotRepository>
	</distributionManagement>
</project>
<|MERGE_RESOLUTION|>--- conflicted
+++ resolved
@@ -4,11 +4,7 @@
 	<groupId>ws.palladian</groupId>
 	<artifactId>palladian</artifactId>
 	<name>Palladian - TUD Information Retrieval Toolkit</name>
-<<<<<<< HEAD
-	<version>0.1.2</version>
-=======
 	<version>0.1.5-SNAPSHOT</version>
->>>>>>> cba430ed
 	<description>Palladian is the IIR Toolkit from the Computer Networks
 		Chair of the TU Dresden.</description>
 	<build>
