--- conflicted
+++ resolved
@@ -8,13 +8,8 @@
 
 import ws.palladian.helper.collection.CollectionHelper;
 import ws.palladian.helper.constants.Language;
-<<<<<<< HEAD
-import ws.palladian.processing.features.Annotated;
-import ws.palladian.processing.features.Annotation;
-=======
 import ws.palladian.processing.features.Annotation;
 import ws.palladian.processing.features.ImmutableAnnotation;
->>>>>>> e276c9c8
 
 /**
  * Test cases for the WordTransformer class.
@@ -219,113 +214,63 @@
 //        LingPipePosTagger posTagger = new LingPipePosTagger();
 //        posTagger.loadModel("data/models/lingpipe/pos-en-general-brown.HiddenMarkovModel");
         
-<<<<<<< HEAD
-        List<Annotated> tas = CollectionHelper.newArrayList();
-        tas.add(new Annotation(0, "DUMMY", "VB"));
-=======
         List<Annotation> tas = CollectionHelper.newArrayList();
         tas.add(new ImmutableAnnotation(0, "DUMMY", "VB"));
->>>>>>> e276c9c8
         //        assertEquals(EnglishTense.SIMPLE_PRESENT, WordTransformer.getTense("Do you like bugs?",posTagger));
         assertEquals(EnglishTense.SIMPLE_PRESENT, WordTransformer.getTense("Do you like bugs?",tas));
         
         tas.clear();
-<<<<<<< HEAD
-        tas.add(new Annotation(0, "DUMMY", "BEZ"));
-        tas.add(new Annotation(0, "DUMMY", "VBN"));
-        tas.add(new Annotation(0, "DUMMY", "BE"));
-=======
         tas.add(new ImmutableAnnotation(0, "DUMMY", "BEZ"));
         tas.add(new ImmutableAnnotation(0, "DUMMY", "VBN"));
         tas.add(new ImmutableAnnotation(0, "DUMMY", "BE"));
->>>>>>> e276c9c8
         //        assertEquals(EnglishTense.SIMPLE_PRESENT, WordTransformer.getTense("He is said to be nice?",posTagger));
         assertEquals(EnglishTense.SIMPLE_PRESENT, WordTransformer.getTense("He is said to be nice?",tas));
         
         tas.clear();
-<<<<<<< HEAD
-        tas.add(new Annotation(0, "DUMMY", "VBN"));
-=======
         tas.add(new ImmutableAnnotation(0, "DUMMY", "VBN"));
->>>>>>> e276c9c8
         //        assertEquals(EnglishTense.SIMPLE_PRESENT, WordTransformer.getTense("The books are written?",posTagger));
         assertEquals(EnglishTense.SIMPLE_PRESENT, WordTransformer.getTense("The books are written?",tas));
         
         tas.clear();
-<<<<<<< HEAD
-        tas.add(new Annotation(0, "DUMMY", "VBD"));
-=======
         tas.add(new ImmutableAnnotation(0, "DUMMY", "VBD"));
->>>>>>> e276c9c8
         //        assertEquals(EnglishTense.SIMPLE_PAST, WordTransformer.getTense("They wrote the books?",posTagger));
         assertEquals(EnglishTense.SIMPLE_PAST, WordTransformer.getTense("They wrote the books?",tas));
         
         tas.clear();
-<<<<<<< HEAD
-        tas.add(new Annotation(0, "DUMMY", "VB"));
-        tas.add(new Annotation(0, "DUMMY", "DOD"));
-=======
         tas.add(new ImmutableAnnotation(0, "DUMMY", "VB"));
         tas.add(new ImmutableAnnotation(0, "DUMMY", "DOD"));
->>>>>>> e276c9c8
         //        assertEquals(EnglishTense.SIMPLE_PAST, WordTransformer.getTense("I did not go there.",posTagger));
         assertEquals(EnglishTense.SIMPLE_PAST, WordTransformer.getTense("I did not go there.",tas));
         
         tas.clear();
-<<<<<<< HEAD
-        tas.add(new Annotation(0, "DUMMY", "BEDZ"));
-=======
         tas.add(new ImmutableAnnotation(0, "DUMMY", "BEDZ"));
->>>>>>> e276c9c8
         //        assertEquals(EnglishTense.SIMPLE_PAST, WordTransformer.getTense("Where was Woodstock?",posTagger));
         assertEquals(EnglishTense.SIMPLE_PAST, WordTransformer.getTense("Where was Woodstock?",tas));
         
         tas.clear();
-<<<<<<< HEAD
-        tas.add(new Annotation(0, "DUMMY", "BEZ"));
-=======
         tas.add(new ImmutableAnnotation(0, "DUMMY", "BEZ"));
->>>>>>> e276c9c8
         //        assertEquals(EnglishTense.SIMPLE_PRESENT, WordTransformer.getTense("When is Easter this year?",posTagger));
         assertEquals(EnglishTense.SIMPLE_PRESENT, WordTransformer.getTense("When is Easter this year?",tas));
 
         tas.clear();
-<<<<<<< HEAD
-        tas.add(new Annotation(0, "DUMMY", "VB"));
-=======
         tas.add(new ImmutableAnnotation(0, "DUMMY", "VB"));
->>>>>>> e276c9c8
 //         assertEquals(EnglishTense.SIMPLE_PRESENT, WordTransformer.getTense("I jump over a fence.",posTagger));
          assertEquals(EnglishTense.SIMPLE_PRESENT, WordTransformer.getTense("I jump over a fence.",tas));
          
          tas.clear();
-<<<<<<< HEAD
-        tas.add(new Annotation(0, "DUMMY", "VBD"));
-=======
         tas.add(new ImmutableAnnotation(0, "DUMMY", "VBD"));
->>>>>>> e276c9c8
 //         assertEquals(EnglishTense.SIMPLE_PAST, WordTransformer.getTense("I jumped over a fence.",posTagger));
          assertEquals(EnglishTense.SIMPLE_PAST, WordTransformer.getTense("I jumped over a fence.",tas));
          
          tas.clear();
-<<<<<<< HEAD
-        tas.add(new Annotation(0, "DUMMY", "HV"));
-        tas.add(new Annotation(0, "DUMMY", "HVN"));
-=======
         tas.add(new ImmutableAnnotation(0, "DUMMY", "HV"));
         tas.add(new ImmutableAnnotation(0, "DUMMY", "HVN"));
->>>>>>> e276c9c8
 //         assertEquals(EnglishTense.PRESENT_PERFECT, WordTransformer.getTense("Have you ever had pancakes?",posTagger));
          assertEquals(EnglishTense.PRESENT_PERFECT, WordTransformer.getTense("Have you ever had pancakes?",tas));
          
          tas.clear();
-<<<<<<< HEAD
-        tas.add(new Annotation(0, "DUMMY", "HVD"));
-        tas.add(new Annotation(0, "DUMMY", "VBN"));
-=======
         tas.add(new ImmutableAnnotation(0, "DUMMY", "HVD"));
         tas.add(new ImmutableAnnotation(0, "DUMMY", "VBN"));
->>>>>>> e276c9c8
 //         assertEquals(EnglishTense.PAST_PERFECT,WordTransformer.getTense("No, I never had eaten pancakes before today?",posTagger));
          assertEquals(EnglishTense.PAST_PERFECT,WordTransformer.getTense("No, I never had eaten pancakes before today?",tas));
     }
