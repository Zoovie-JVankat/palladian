/**
 * Created on: 17.10.2012 19:46:44
 */
package ws.palladian.classification.universal;

import static org.junit.Assert.assertTrue;

import java.io.FileNotFoundException;
import java.util.ArrayList;
import java.util.List;

import org.junit.Test;

import ws.palladian.classification.utils.ClassificationUtils;
import ws.palladian.classification.utils.ClassifierEvaluation;
import ws.palladian.helper.io.ResourceHelper;
import ws.palladian.helper.math.ConfusionMatrix;
import ws.palladian.processing.Trainable;

/**
 * <p>
 * Tests whether the {@link UniversalClassifier} works correctly on some arbitrary data.
 * </p>
 * 
 * @author Klemens Muthmann
 * @version 1.0
 * @since 0.1.8
 */
public class UniversalClassifierTest {

    /**
     * <p>
     * Tests the functionality not the quality of the classification result.
     * </p>
     * 
     * @throws FileNotFoundException If the example dataset was not found.
     */
    @Test
    public void test() throws FileNotFoundException {

        List<Trainable> instances = ClassificationUtils.readCsv(
                ResourceHelper.getResourcePath("/classifier/saheart.csv"), true, ",");

<<<<<<< HEAD
        List<Trainable> trainingSet = ClassificationUtils.drawRandomSubset(instances, 60);
=======
        List<Trainable> trainingSet = new ArrayList<Trainable>(instances.subList(0, (int)(instances.size() * 0.6)));
>>>>>>> e276c9c8
        instances.removeAll(trainingSet);

        UniversalClassifier objectOfClassUnderTest = new UniversalClassifier();
        UniversalClassifierModel model = objectOfClassUnderTest.train(trainingSet);

<<<<<<< HEAD
        ConfusionMatrix matrix = ClassifierEvaluation.evaluate(objectOfClassUnderTest, model, instances);
=======
        ConfusionMatrix matrix = ClassifierEvaluation.evaluate(objectOfClassUnderTest, instances, model);
>>>>>>> e276c9c8
        // Precision: 0.5645161290322581
        // Recall: 0.6140350877192983
        // F1: 0.5882352941176471
        assertTrue(matrix.getPrecision("1") > 0.56);
        assertTrue(matrix.getRecall("1") > 0.61);
        assertTrue(matrix.getF(1.0, "1") > 0.58);
<<<<<<< HEAD
=======

>>>>>>> e276c9c8
    }
}<|MERGE_RESOLUTION|>--- conflicted
+++ resolved
@@ -41,30 +41,19 @@
         List<Trainable> instances = ClassificationUtils.readCsv(
                 ResourceHelper.getResourcePath("/classifier/saheart.csv"), true, ",");
 
-<<<<<<< HEAD
-        List<Trainable> trainingSet = ClassificationUtils.drawRandomSubset(instances, 60);
-=======
         List<Trainable> trainingSet = new ArrayList<Trainable>(instances.subList(0, (int)(instances.size() * 0.6)));
->>>>>>> e276c9c8
         instances.removeAll(trainingSet);
 
         UniversalClassifier objectOfClassUnderTest = new UniversalClassifier();
         UniversalClassifierModel model = objectOfClassUnderTest.train(trainingSet);
 
-<<<<<<< HEAD
-        ConfusionMatrix matrix = ClassifierEvaluation.evaluate(objectOfClassUnderTest, model, instances);
-=======
         ConfusionMatrix matrix = ClassifierEvaluation.evaluate(objectOfClassUnderTest, instances, model);
->>>>>>> e276c9c8
         // Precision: 0.5645161290322581
         // Recall: 0.6140350877192983
         // F1: 0.5882352941176471
         assertTrue(matrix.getPrecision("1") > 0.56);
         assertTrue(matrix.getRecall("1") > 0.61);
         assertTrue(matrix.getF(1.0, "1") > 0.58);
-<<<<<<< HEAD
-=======
 
->>>>>>> e276c9c8
     }
 }