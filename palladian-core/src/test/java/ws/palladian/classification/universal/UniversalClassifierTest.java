--- conflicted
+++ resolved
@@ -47,19 +47,13 @@
         UniversalClassifier objectOfClassUnderTest = new UniversalClassifier();
         UniversalClassifierModel model = objectOfClassUnderTest.train(trainingSet);
 
-<<<<<<< HEAD
         ConfusionMatrix matrix = ClassifierEvaluation.evaluate(objectOfClassUnderTest, instances, model);
-        System.out.println("Precision: " + matrix.getPrecision("1"));
-        System.out.println("Recall: " + matrix.getRecall("1"));
-        System.out.println("F1: " + matrix.getF("1", 1.0));
-=======
-        ConfusionMatrix matrix = ClassifierEvaluation.evaluate(objectOfClassUnderTest, model, instances);
         // Precision: 0.5645161290322581
         // Recall: 0.6140350877192983
         // F1: 0.5882352941176471
         assertTrue(matrix.getPrecision("1") > 0.56);
         assertTrue(matrix.getRecall("1") > 0.61);
         assertTrue(matrix.getF(1.0, "1") > 0.58);
->>>>>>> 19ae939d
+
     }
 }