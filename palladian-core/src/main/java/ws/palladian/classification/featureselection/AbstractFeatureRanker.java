--- conflicted
+++ resolved
@@ -11,25 +11,16 @@
 import java.util.List;
 import java.util.Map;
 import java.util.Set;
-<<<<<<< HEAD
-=======
 
 import org.slf4j.Logger;
 import org.slf4j.LoggerFactory;
->>>>>>> e276c9c8
 
 import ws.palladian.classification.Instance;
 import ws.palladian.classification.discretization.Binner;
-import ws.palladian.helper.ProgressMonitor;
 import ws.palladian.helper.collection.CollectionHelper;
-<<<<<<< HEAD
-=======
 import ws.palladian.helper.collection.CountMap;
->>>>>>> e276c9c8
 import ws.palladian.processing.Trainable;
 import ws.palladian.processing.features.Feature;
-import ws.palladian.processing.features.BasicFeatureVectorImpl;
-import ws.palladian.processing.features.ListFeature;
 import ws.palladian.processing.features.NumericFeature;
 
 /**
@@ -48,7 +39,6 @@
 
     private final Map<String, Binner> binnerCache = CollectionHelper.newHashMap();
 
-<<<<<<< HEAD
 //    /**
 //     * <p>
 //     * Converts all features within a {@link FeatureVector} to a {@link Set}. For dense {@link Feature}s the set is
@@ -105,76 +95,14 @@
     // }
 
     public Set<Feature<?>> discretize(final Iterable<Feature<?>> featureVector, final Collection<? extends Trainable> dataset) {
-=======
-    /**
-     * <p>
-     * Converts all features within a {@link FeatureVector} to a {@link Set}. For dense {@link Feature}s the set is
-     * extended by only one element. For sparse {@link Feature}s it contains all instances from the
-     * {@link FeatureVector} exactly once. This means, for example, if the term 'the' occurs two times in a text, this
-     * method will only include it once in the returned {@link Set}.
-     * </p>
-     * <p>
-     * The method is used for deduplication of features.
-     * </p>
-     * 
-     * @param featureVector The {@link FeatureVector} containing the dense {@link Feature} or sparse {@link Feature}s
-     * @return the {@link Feature} or {@link Feature}s as a {@link Set}.
-     */
-    @SuppressWarnings("unchecked")
-    protected Set<Feature<?>> convertToSet(FeatureVector featureVector, Collection<? extends Trainable> dataset) {
->>>>>>> e276c9c8
+
         Set<Feature<?>> ret = CollectionHelper.newHashSet();
         boolean firstRun = binnerCache.isEmpty();
-        if (firstRun) {
-            LOGGER.info("Converting {} features to set", featureVector.size());
-        }
-        ProgressMonitor progressMonitor = new ProgressMonitor(featureVector.size(), 1);
 
         for (final Feature<?> feature : featureVector) {
-<<<<<<< HEAD
             if (feature instanceof NumericFeature) {
                 Binner binner = binnerCache.get(feature.getName());
                 if (binner == null) {
-=======
-            if (feature instanceof ListFeature<?>) {
-                ListFeature<Feature<?>> listFeature = (ListFeature<Feature<?>>)feature;
-                for (final Feature<?> element : listFeature) {
-                    if (element instanceof NumericFeature) {
-                        Binner binner = binnerCache.get(element.getName());
-                        if (binner == null) {
-                            if (firstRun) {
-                                progressMonitor.incrementAndPrintProgress();
-                            }
-                            binner = discretize(element.getName(), dataset, new Comparator<Trainable>() {
-
-                                @Override
-                                public int compare(Trainable i1, Trainable i2) {
-                                    ListFeature<NumericFeature> i1ListFeature = i1.getFeatureVector().get(
-                                            ListFeature.class, feature.getName());
-                                    ListFeature<NumericFeature> i2ListFeature = i2.getFeatureVector().get(
-                                            ListFeature.class, feature.getName());
-
-                                    NumericFeature i1Feature = i1ListFeature.getFeatureWithName(element.getName());
-                                    NumericFeature i2Feature = i2ListFeature.getFeatureWithName(element.getName());
-                                    Double i1FeatureValue = i1Feature == null ? Double.MIN_VALUE : i1Feature.getValue();
-                                    Double i2FeatureValue = i2Feature == null ? Double.MIN_VALUE : i2Feature.getValue();
-                                    return i1FeatureValue.compareTo(i2FeatureValue);
-                                }
-                            });
-                            binnerCache.put(element.getName(), binner);
-                        }
-                        ret.add(binner.bin((NumericFeature)element));
-                    } else {
-                        ret.add(element);
-                    }
-                }
-            } else if (feature instanceof NumericFeature) {
-                Binner binner = binnerCache.get(feature.getName());
-                if (binner == null) {
-                    if (firstRun) {
-                        progressMonitor.incrementAndPrintProgress();
-                    }
->>>>>>> e276c9c8
                     binner = discretize(feature.getName(), dataset, new Comparator<Trainable>() {
 
                         @Override
@@ -193,9 +121,6 @@
                 ret.add(binner.bin((NumericFeature)feature));
             } else {
                 ret.add(feature);
-                if (firstRun) {
-                    progressMonitor.incrementAndPrintProgress();
-                }
             }
         }
         return ret;
@@ -215,17 +140,6 @@
      */
     public static Binner discretize(final String featureName, Collection<? extends Trainable> dataset,
             Comparator<Trainable> comparator) {
-<<<<<<< HEAD
-        List<Trainable> sortedInstances = CollectionHelper.newArrayList();
-        for (Trainable instance : dataset) {
-
-            sortedInstances.add(instance);
-            Collections.sort(sortedInstances, comparator);
-        }
-
-        Binner binner = createBinner(sortedInstances, featureName);
-        return binner;
-=======
 //        List<Trainable> sortedInstances = CollectionHelper.newArrayList();
 //        for (Trainable instance : dataset) {
 //
@@ -235,7 +149,6 @@
         List<Trainable> sortedInstances = new ArrayList<Trainable>(dataset);
         Collections.sort(sortedInstances, comparator);
         return createBinner(sortedInstances, featureName);
->>>>>>> e276c9c8
     }
 
     /**
@@ -247,11 +160,7 @@
      * @param featureName
      * @return
      */
-<<<<<<< HEAD
-    private static Binner createBinner(List<Trainable> dataset, final String featureName) {
-=======
     private static Binner createBinner(List<Trainable> dataset, String featureName) {
->>>>>>> e276c9c8
         List<Integer> boundaryPoints = findBoundaryPoints(dataset);
 
         // StringBuilder nameBuilder = new StringBuilder();
@@ -311,17 +220,6 @@
 
     private static double entropy(List<Trainable> dataset) {
         double entropy = 0.0d;
-<<<<<<< HEAD
-        Map<String, Integer> absoluteOccurrences = new HashMap<String, Integer>();
-        Set<String> targetClasses = new HashSet<String>();
-        for (Trainable instance : dataset) {
-            targetClasses.add(instance.getTargetClass());
-            Integer absoluteCount = absoluteOccurrences.get(instance.getTargetClass());
-            if (absoluteCount == null) {
-                absoluteCount = 0;
-            }
-            absoluteOccurrences.put(instance.getTargetClass(), ++absoluteCount);
-=======
         // Map<String, Integer> absoluteOccurrences = new HashMap<String, Integer>();
         // Set<String> targetClasses = new HashSet<String>();
         CountMap<String> occurrences = CountMap.create();
@@ -333,7 +231,6 @@
 //            }
 //            absoluteOccurrences.put(instance.getTargetClass(), ++absoluteCount);
             occurrences.add(instance.getTargetClass());
->>>>>>> e276c9c8
         }
 //        for (String targetClass : targetClasses) {
 //            double probability = (double)absoluteOccurrences.get(targetClass) / dataset.size();
