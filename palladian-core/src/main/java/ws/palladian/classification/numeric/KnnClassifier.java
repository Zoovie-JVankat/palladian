--- conflicted
+++ resolved
@@ -50,6 +50,8 @@
      *            classification.
      */
     public KnnClassifier(Integer k) {
+        super();
+
         this.k = k;
     }
 
@@ -65,14 +67,7 @@
 
     @Override
     public KnnModel train(List<Instance> instances) {
-<<<<<<< HEAD
-        // List<NominalInstance> normalizedInstances = normalize(instances);
-        // KnnModel model = new KnnModel(normalizedInstances);
-        KnnModel model = new KnnModel(instances);
-        return model;
-=======
         return new KnnModel(instances);
->>>>>>> acedebc9
     }
 
     // private List<NominalInstance> normalize(List<NominalInstance> instances) {
@@ -275,11 +270,7 @@
         for (NumericFeature instanceFeature : instanceFeatures) {
             squaredSum += Math.pow(
                     instanceFeature.getValue()
-<<<<<<< HEAD
-                    - getFeatureFromList(instanceFeature.getName(), knownInstanceFeatures).getValue(), 2);
-=======
                             - featureVector.getFeature(NumericFeature.class, instanceFeature.getName()).getValue(), 2);
->>>>>>> acedebc9
         }
 
         return Math.sqrt(squaredSum);
@@ -290,10 +281,4 @@
         // FIXME
         return null;
     }
-
-    @Override
-    public KnnModel train(Dataset dataset) {
-        // FIXME
-        return null;
-    }
 }