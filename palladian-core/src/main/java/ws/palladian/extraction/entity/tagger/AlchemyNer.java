--- conflicted
+++ resolved
@@ -16,11 +16,7 @@
 import ws.palladian.extraction.entity.TaggingFormat;
 import ws.palladian.extraction.entity.evaluation.EvaluationResult;
 import ws.palladian.helper.collection.CollectionHelper;
-<<<<<<< HEAD
-import ws.palladian.processing.features.Annotation;
-=======
 import ws.palladian.processing.features.ImmutableAnnotation;
->>>>>>> e276c9c8
 import ws.palladian.retrieval.HttpException;
 import ws.palladian.retrieval.HttpRequest;
 import ws.palladian.retrieval.HttpRequest.HttpMethod;
@@ -373,11 +369,7 @@
      * Specific {@link Annotation}, which provides access to the sub types delivered from Alchemy.
      * </p>
      */
-<<<<<<< HEAD
-    public static final class AlchemyAnnotation extends Annotation {
-=======
     public static final class AlchemyAnnotation extends ImmutableAnnotation {
->>>>>>> e276c9c8
 
         private final List<String> subtypes;
 
@@ -485,11 +477,7 @@
 
                     // get locations of named entity
                     List<Integer> entityOffsets = NerHelper.getEntityOffsets(inputText, entityName);
-<<<<<<< HEAD
-                    
-=======
-
->>>>>>> e276c9c8
+
                     for (Integer offset : entityOffsets) {
                         annotations.add(new AlchemyAnnotation(offset, entityName, entityType, subTypeList));
                     }
