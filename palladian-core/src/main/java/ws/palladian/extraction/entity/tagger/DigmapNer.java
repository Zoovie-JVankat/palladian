--- conflicted
+++ resolved
@@ -1,141 +1,136 @@
-package ws.palladian.extraction.entity.tagger;
-
-import java.util.List;
-import java.util.Map;
-
-import org.w3c.dom.Document;
-import org.w3c.dom.Node;
-
-import ws.palladian.extraction.entity.Annotations;
-import ws.palladian.extraction.entity.NamedEntityRecognizer;
-import ws.palladian.helper.collection.CollectionHelper;
-import ws.palladian.helper.html.XPathHelper;
-<<<<<<< HEAD
-import ws.palladian.processing.features.Annotated;
-import ws.palladian.processing.features.Annotation;
-=======
-import ws.palladian.processing.features.Annotation;
-import ws.palladian.processing.features.ImmutableAnnotation;
->>>>>>> e276c9c8
-import ws.palladian.retrieval.HttpException;
-import ws.palladian.retrieval.HttpRequest;
-import ws.palladian.retrieval.HttpRequest.HttpMethod;
-import ws.palladian.retrieval.HttpResult;
-import ws.palladian.retrieval.HttpRetriever;
-import ws.palladian.retrieval.HttpRetrieverFactory;
-import ws.palladian.retrieval.parser.DocumentParser;
-import ws.palladian.retrieval.parser.ParserException;
-import ws.palladian.retrieval.parser.ParserFactory;
-
-/**
- * <p>
- * Named Entity Recognizer from Digimap. According to the web page, the NER is focused on historical data, although I
- * cannot find any closer information, what "historic" actually means in this case. From the <a
- * href="http://www.digmap.eu/doku.php">web page</a>: <i>DIGMAP developed solutions for georeferenced digital libraries,
- * especially focused on historical materials and in the promoting of our cultural and scientific heritage.</i>
- * </p>
- * 
- * @see <a href="http://digimap.edina.ac.uk/digimap/home#">Digimap</a>
- * @author Katja Pfeifer
- * @author Philipp Katz
- */
-public class DigmapNer extends NamedEntityRecognizer {
-
-    /** The name of this {@link NamedEntityRecognizer}. */
-    private static final String NER_NAME = "Digmap NER";
-
-    /** Maximum size of the text chunks to send to the service. */
-    private static final int MAXIMUM_TEXT_LENGTH = 10000;
-
-    /** Mapping for the XML namespace. */
-    private static final Map<String, String> NAMESPACE_MAPPING;
-    static {
-        NAMESPACE_MAPPING = CollectionHelper.newHashMap();
-        NAMESPACE_MAPPING.put("gp", "http://www.opengis.net/gp");
-    }
-
-    /** Template for the XML query document. */
-    private static final String XML_REQUEST_TEMPLATE = "<?xml version=\"1.0\" encoding=\"UTF-8\"?>" //
-            + "<GetFeature xmlns=\"http://www.opengis.net/gp\" " //
-            + "xmlns:wfs=\"http://www.opengis.net/wfs\" " //
-            + "xmlns:xsi=\"http://www.w3.org/2000/10/XMLSchema-instance\" " //
-            + "xsi:schemaLocation=\"http://www.opengis.net/gp ../gp/GetFeatureRequest.xsd http://www.opengis.net/wfs ../wfs/GetFeatureRequest.xsd\" " //
-            + "wfs:outputFormat=\"GML2\">" //
-            + "<wfs:Query wfs:TypeName=\"PlaceName\" /><wfs:Query wfs:TypeName=\"DateTime\" /><wfs:Query wfs:TypeName=\"People\" /><wfs:Query wfs:TypeName=\"Organizations\" />" //
-            + "<Resource mime=\"text/plain\">%s</Resource>" //
-            + "</GetFeature>";
-
-    /** The {@link HttpRetriever} is used for performing the POST requests to the API. */
-    private final HttpRetriever httpRetriever;
-
-    /** For parsing the XML API response. */
-    private final DocumentParser xmlParser;
-
-    /**
-     * <p>
-     * Create a new Digimap NER.
-     * </p>
-     */
-    public DigmapNer() {
-        httpRetriever = HttpRetrieverFactory.getHttpRetriever();
-        xmlParser = ParserFactory.createXmlParser();
-    }
-
-    @Override
-    public Annotations<Annotation> getAnnotations(String inputText) {
-
-        Annotations<Annotation> annotations = new Annotations<Annotation>();
-
-        // Digmap throws internal error, when text includes "&"
-        String replacedInputText = inputText.replace("&", "+");
-
-        List<String> textChunks = NerHelper.createSentenceChunks(replacedInputText, MAXIMUM_TEXT_LENGTH);
-        LOGGER.debug("Sending {} text chunks, total text length {}", textChunks.size(), inputText.length());
-
-        for (String textChunk : textChunks) {
-            HttpResult httpResult = null;
-            try {
-                httpResult = getHttpResult(textChunk);
-                Document doc = xmlParser.parse(httpResult);
-                List<Node> entries = XPathHelper.getNodes(doc, "//gp:EntryCollection/*", NAMESPACE_MAPPING);
-                for (Node entry : entries) {
-                    String tag = XPathHelper.getNode(entry, "./gp:Label/text()", NAMESPACE_MAPPING).getTextContent();
-                    Node startNode = XPathHelper.getNode(entry, "./gp:Ocurrence/gp:Range/@start", NAMESPACE_MAPPING);
-                    Node endNode = XPathHelper.getNode(entry, "./gp:Ocurrence/gp:Range/@end", NAMESPACE_MAPPING);
-                    int start = Integer.valueOf(startNode.getTextContent());
-                    int end = Integer.valueOf(endNode.getTextContent());
-                    String entityName = textChunk.substring(start, end);
-                    annotations.add(new ImmutableAnnotation(start, entityName, tag));
-                }
-            } catch (HttpException e) {
-                throw new IllegalStateException("Error while performing HTTP request: " + e.getMessage(), e);
-            } catch (ParserException e) {
-                throw new IllegalStateException("Error while parsing the result XML: " + e.getMessage()
-                        + ", XML content was: " + httpResult.getStringContent(), e);
-            }
-        }
-
-        annotations.sort();
-        return annotations;
-    }
-
-    private HttpResult getHttpResult(String inputText) throws HttpException {
-        HttpRequest httpRequest = new HttpRequest(HttpMethod.POST, "http://geoparser.digmap.eu/geoparser-dispatch");
-        httpRequest.addHeader("Accept", "application/xml");
-        httpRequest.addHeader("Content-type", "application/x-www-form-urlencoded");
-        httpRequest.addParameter("request", String.format(XML_REQUEST_TEMPLATE, inputText));
-        httpRequest.addParameter("button", "GeoParse");
-        return httpRetriever.execute(httpRequest);
-    }
-
-    @Override
-    public String getName() {
-        return NER_NAME;
-    }
-
-    public static void main(String[] args) {
-        DigmapNer tagger = new DigmapNer();
-        String text = "John J. Smith and the Nexus One location mention Seattle in the text John J. Smith lives in Seattle. He wants to buy an iPhone 4 or a Samsung i7110 phone.";
-        System.out.println(tagger.tag(text));
-    }
-}
+package ws.palladian.extraction.entity.tagger;
+
+import java.util.List;
+import java.util.Map;
+
+import org.w3c.dom.Document;
+import org.w3c.dom.Node;
+
+import ws.palladian.extraction.entity.Annotations;
+import ws.palladian.extraction.entity.NamedEntityRecognizer;
+import ws.palladian.helper.collection.CollectionHelper;
+import ws.palladian.helper.html.XPathHelper;
+import ws.palladian.processing.features.Annotation;
+import ws.palladian.processing.features.ImmutableAnnotation;
+import ws.palladian.retrieval.HttpException;
+import ws.palladian.retrieval.HttpRequest;
+import ws.palladian.retrieval.HttpRequest.HttpMethod;
+import ws.palladian.retrieval.HttpResult;
+import ws.palladian.retrieval.HttpRetriever;
+import ws.palladian.retrieval.HttpRetrieverFactory;
+import ws.palladian.retrieval.parser.DocumentParser;
+import ws.palladian.retrieval.parser.ParserException;
+import ws.palladian.retrieval.parser.ParserFactory;
+
+/**
+ * <p>
+ * Named Entity Recognizer from Digimap. According to the web page, the NER is focused on historical data, although I
+ * cannot find any closer information, what "historic" actually means in this case. From the <a
+ * href="http://www.digmap.eu/doku.php">web page</a>: <i>DIGMAP developed solutions for georeferenced digital libraries,
+ * especially focused on historical materials and in the promoting of our cultural and scientific heritage.</i>
+ * </p>
+ * 
+ * @see <a href="http://digimap.edina.ac.uk/digimap/home#">Digimap</a>
+ * @author Katja Pfeifer
+ * @author Philipp Katz
+ */
+public class DigmapNer extends NamedEntityRecognizer {
+
+    /** The name of this {@link NamedEntityRecognizer}. */
+    private static final String NER_NAME = "Digmap NER";
+
+    /** Maximum size of the text chunks to send to the service. */
+    private static final int MAXIMUM_TEXT_LENGTH = 10000;
+
+    /** Mapping for the XML namespace. */
+    private static final Map<String, String> NAMESPACE_MAPPING;
+    static {
+        NAMESPACE_MAPPING = CollectionHelper.newHashMap();
+        NAMESPACE_MAPPING.put("gp", "http://www.opengis.net/gp");
+    }
+
+    /** Template for the XML query document. */
+    private static final String XML_REQUEST_TEMPLATE = "<?xml version=\"1.0\" encoding=\"UTF-8\"?>" //
+            + "<GetFeature xmlns=\"http://www.opengis.net/gp\" " //
+            + "xmlns:wfs=\"http://www.opengis.net/wfs\" " //
+            + "xmlns:xsi=\"http://www.w3.org/2000/10/XMLSchema-instance\" " //
+            + "xsi:schemaLocation=\"http://www.opengis.net/gp ../gp/GetFeatureRequest.xsd http://www.opengis.net/wfs ../wfs/GetFeatureRequest.xsd\" " //
+            + "wfs:outputFormat=\"GML2\">" //
+            + "<wfs:Query wfs:TypeName=\"PlaceName\" /><wfs:Query wfs:TypeName=\"DateTime\" /><wfs:Query wfs:TypeName=\"People\" /><wfs:Query wfs:TypeName=\"Organizations\" />" //
+            + "<Resource mime=\"text/plain\">%s</Resource>" //
+            + "</GetFeature>";
+
+    /** The {@link HttpRetriever} is used for performing the POST requests to the API. */
+    private final HttpRetriever httpRetriever;
+
+    /** For parsing the XML API response. */
+    private final DocumentParser xmlParser;
+
+    /**
+     * <p>
+     * Create a new Digimap NER.
+     * </p>
+     */
+    public DigmapNer() {
+        httpRetriever = HttpRetrieverFactory.getHttpRetriever();
+        xmlParser = ParserFactory.createXmlParser();
+    }
+
+    @Override
+    public Annotations<Annotation> getAnnotations(String inputText) {
+
+        Annotations<Annotation> annotations = new Annotations<Annotation>();
+
+        // Digmap throws internal error, when text includes "&"
+        String replacedInputText = inputText.replace("&", "+");
+
+        List<String> textChunks = NerHelper.createSentenceChunks(replacedInputText, MAXIMUM_TEXT_LENGTH);
+        LOGGER.debug("Sending {} text chunks, total text length {}", textChunks.size(), inputText.length());
+
+        for (String textChunk : textChunks) {
+            HttpResult httpResult = null;
+            try {
+                httpResult = getHttpResult(textChunk);
+                Document doc = xmlParser.parse(httpResult);
+                List<Node> entries = XPathHelper.getNodes(doc, "//gp:EntryCollection/*", NAMESPACE_MAPPING);
+                for (Node entry : entries) {
+                    String tag = XPathHelper.getNode(entry, "./gp:Label/text()", NAMESPACE_MAPPING).getTextContent();
+                    Node startNode = XPathHelper.getNode(entry, "./gp:Ocurrence/gp:Range/@start", NAMESPACE_MAPPING);
+                    Node endNode = XPathHelper.getNode(entry, "./gp:Ocurrence/gp:Range/@end", NAMESPACE_MAPPING);
+                    int start = Integer.valueOf(startNode.getTextContent());
+                    int end = Integer.valueOf(endNode.getTextContent());
+                    String entityName = textChunk.substring(start, end);
+                    annotations.add(new ImmutableAnnotation(start, entityName, tag));
+                }
+            } catch (HttpException e) {
+                throw new IllegalStateException("Error while performing HTTP request: " + e.getMessage(), e);
+            } catch (ParserException e) {
+                throw new IllegalStateException("Error while parsing the result XML: " + e.getMessage()
+                        + ", XML content was: " + httpResult.getStringContent(), e);
+            }
+        }
+
+        annotations.sort();
+        return annotations;
+    }
+
+    private HttpResult getHttpResult(String inputText) throws HttpException {
+        HttpRequest httpRequest = new HttpRequest(HttpMethod.POST, "http://geoparser.digmap.eu/geoparser-dispatch");
+        httpRequest.addHeader("Accept", "application/xml");
+        httpRequest.addHeader("Content-type", "application/x-www-form-urlencoded");
+        httpRequest.addParameter("request", String.format(XML_REQUEST_TEMPLATE, inputText));
+        httpRequest.addParameter("button", "GeoParse");
+        return httpRetriever.execute(httpRequest);
+    }
+
+    @Override
+    public String getName() {
+        return NER_NAME;
+    }
+
+    public static void main(String[] args) {
+        DigmapNer tagger = new DigmapNer();
+        String text = "John J. Smith and the Nexus One location mention Seattle in the text John J. Smith lives in Seattle. He wants to buy an iPhone 4 or a Samsung i7110 phone.";
+        System.out.println(tagger.tag(text));
+    }
+}