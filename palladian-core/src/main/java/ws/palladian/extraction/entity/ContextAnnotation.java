package ws.palladian.extraction.entity;

import static org.apache.commons.lang3.StringUtils.EMPTY;
import ws.palladian.classification.CategoryEntries;
import ws.palladian.classification.CategoryEntriesMap;
import ws.palladian.helper.nlp.StringHelper;
import ws.palladian.processing.features.Annotation;
import ws.palladian.processing.features.AbstractAnnotation;

public class ContextAnnotation extends AbstractAnnotation {

    /** The category of the instance, null if not classified. */
    private CategoryEntriesMap tags = new CategoryEntriesMap();

<<<<<<< HEAD
public class ContextAnnotation extends NerAnnotation {
=======
    /** The start index of the annotation in the annotated text. */
    private int offset;

    /** The annotated entity. */
    private String value;
>>>>>>> e276c9c8

    /** The left context of the annotation */
    private final String leftContext;

    /** The right context of the annotation */
    private final String rightContext;

    public ContextAnnotation(int offset, String value, String tag, String leftContext, String rightContext) {
        this.offset = offset;
        this.value = value;
        tags.set(tag, 1);
        this.leftContext = leftContext;
        this.rightContext = rightContext;
    }

    public ContextAnnotation(int offset, String entityName, String tagName) {
        this(offset, entityName, tagName, EMPTY, EMPTY);
    }

    public ContextAnnotation(Annotation annotation) {
        this(annotation.getStartPosition(), annotation.getValue(), annotation.getTag(), EMPTY, EMPTY);
    }

    @Override
    public int getStartPosition() {
        return offset;
    }

    public void setStartPosition(int offset) {
        this.offset = offset;
    }

    @Override
    public String getValue() {
        return value;
    }

    public void setValue(String value) {
        this.value = value;
    }

    @Override
    public String getTag() {
        return tags.getMostLikelyCategory();
    }

    public CategoryEntries getTags() {
        return tags;
    }

    public void setTags(CategoryEntries tags) {
        this.tags = new CategoryEntriesMap(tags);
    }

    public String getLeftContext() {
        return leftContext;
    }

    public String getRightContext() {
        return rightContext;
    }

    public String[] getLeftContexts() {

        String[] contexts = new String[3];
        contexts[0] = "";
        contexts[1] = "";
        contexts[2] = "";

        String leftContext = getLeftContext();
        String[] words = leftContext.split(" ");
        int wordNumber = 1;
        for (int i = words.length - 1; i >= 0; i--) {

            String token = words[i];
            /*
             * if (DateHelper.containsDate(token)) {
             * token = "DATE";
             * } else
             */if (StringHelper.isNumber(token) || StringHelper.isNumericExpression(token)) {
                token = "NUM";
            }

            if (wordNumber == 1) {
                contexts[0] = token;
                contexts[1] = token;
                contexts[2] = token;
            }

            if (wordNumber == 2) {
                contexts[1] = token + " " + contexts[1];
                contexts[2] = token + " " + contexts[2];
            }

            if (wordNumber == 3) {
                contexts[2] = token + " " + contexts[2];
                break;
            }

            wordNumber++;
        }

        if (words.length < 3) {
            contexts[2] = "";
        }
        if (words.length < 2) {
            contexts[1] = "";
        }

        return contexts;
    }

    public String[] getRightContexts() {

        String[] contexts = new String[3];
        contexts[0] = "";
        contexts[1] = "";
        contexts[2] = "";

        String rightContext = getRightContext();
        String[] words = rightContext.split(" ");
        int wordNumber = 1;
        for (String word : words) {

            String token = word;
            /*
             * if (DateHelper.containsDate(token)) {
             * token = "DATE";
             * } else
             */if (StringHelper.isNumber(token) || StringHelper.isNumericExpression(token)) {
                token = "NUM";
            }

            if (wordNumber == 1) {
                contexts[0] = token;
                contexts[1] = token;
                contexts[2] = token;
            }

            if (wordNumber == 2) {
                contexts[1] = contexts[1] + " " + token;
                contexts[2] = contexts[2] + " " + token;
            }

            if (wordNumber == 3) {
                contexts[2] = contexts[2] + " " + token;
                break;
            }

            wordNumber++;
        }

        if (words.length < 3) {
            contexts[2] = "";
        }
        if (words.length < 2) {
            contexts[1] = "";
        }

        return contexts;
    }

}<|MERGE_RESOLUTION|>--- conflicted
+++ resolved
@@ -12,15 +12,11 @@
     /** The category of the instance, null if not classified. */
     private CategoryEntriesMap tags = new CategoryEntriesMap();
 
-<<<<<<< HEAD
-public class ContextAnnotation extends NerAnnotation {
-=======
     /** The start index of the annotation in the annotated text. */
     private int offset;
 
     /** The annotated entity. */
     private String value;
->>>>>>> e276c9c8
 
     /** The left context of the annotation */
     private final String leftContext;
