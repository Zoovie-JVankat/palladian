/**
 * Created on: 16.06.2012 19:27:56
 */
package ws.palladian.extraction.feature;

import java.io.File;
import java.io.FileOutputStream;
import java.io.IOException;
import java.util.ArrayList;
import java.util.Arrays;
import java.util.Collections;
import java.util.LinkedList;
import java.util.List;

import org.apache.commons.collections15.BidiMap;
import org.apache.commons.collections15.bidimap.DualHashBidiMap;
import org.apache.commons.io.IOUtils;
import org.apache.commons.lang3.Validate;
import org.apache.commons.lang3.tuple.ImmutablePair;
import org.apache.commons.lang3.tuple.Pair;
import org.apache.log4j.Logger;

import weka.core.FastVector;
import weka.core.Instances;
import weka.core.SparseInstance;
import weka.core.converters.ArffLoader.ArffReader;
import weka.core.converters.ArffSaver;
<<<<<<< HEAD

=======
import ws.palladian.extraction.patterns.SequentialPattern;
import ws.palladian.extraction.patterns.SequentialPatternsFeature;
>>>>>>> b407fb7b
import ws.palladian.processing.AbstractPipelineProcessor;
import ws.palladian.processing.DocumentUnprocessableException;
import ws.palladian.processing.PipelineDocument;
import ws.palladian.processing.Port;
import ws.palladian.processing.features.Annotation;
import ws.palladian.processing.features.AnnotationFeature;
import ws.palladian.processing.features.BooleanFeature;
import ws.palladian.processing.features.Feature;
import ws.palladian.processing.features.FeatureDescriptor;
import ws.palladian.processing.features.NominalFeature;
import ws.palladian.processing.features.NumericFeature;

/**
 * <p>
 * 
 * </p>
 * 
 * @author Klemens Muthmann
 * @version 1.0
 * @since 0.1.7
 */
public final class SparseArffWriter extends AbstractPipelineProcessor<Object> {

    private static final Logger LOGGER = Logger.getLogger(SparseArffWriter.class);
    /**
     * <p>
     * Used for serializing objects of this class. Should only change if the attribute set of this class changes.
     * </p>
     */
    private static final long serialVersionUID = -8674006178227544037L;
    /**
     * <p>
     * 
     * </p>
     */
    private final File targetFile;
    private final List<FeatureDescriptor<? extends Feature<?>>> featureDescriptors;
    // private final Integer batchSize;
    private Instances model;

    // private Integer processedDocuments;
    private final BidiMap<String, Integer> featureTypes;
    private final List<List<Pair<Integer, String>>> instances;
    private Integer featuresAdded;

    /**
     * <p>
     * Creates a new {@code SparseArffWriter} saving all data identified by the provided {@link FeatureDescriptor}s to
     * the file specified by {@code fileName}, creating that file if it does not exist and overwriting it if it already
     * exists.
     * </p>
     * 
     * @param fileName
     * @param featureDescriptors
     */
    public SparseArffWriter(final String fileName, final FeatureDescriptor<? extends Feature<?>>... featureDescriptors) {
        this(fileName, 1, featureDescriptors);
    }

    /**
     * <p>
     * Creates a new {@code SparseArffWriter} saving all data identified by the provided {@link FeatureDescriptor}s to
     * the file specified by {@code fileName}, creating that file if it does not exist and overwriting it if it already
     * exists.
     * </p>
     * 
     * @param fileName
     * @param batchSize
     * @param featureDescriptors
     */
    public SparseArffWriter(final String fileName, final Integer batchSize,
            final FeatureDescriptor<? extends Feature<?>>... featureDescriptors) {
        super(Arrays.asList(new Port<?>[] {new Port<Object>(DEFAULT_INPUT_PORT_IDENTIFIER)}), new ArrayList<Port<?>>());

        Validate.notNull(fileName, "fileName must not be null");
        Validate.notEmpty(featureDescriptors, "featureDescriptors must not be empty");

        this.targetFile = new File(fileName);
        if (targetFile.exists()) {
            targetFile.delete();
        }
        this.featureDescriptors = Arrays.asList(featureDescriptors);
        // this.batchSize = batchSize;
        FastVector schema = new FastVector();
        this.model = new Instances("model", schema, batchSize);
        // this.processedDocuments = 0;
        featureTypes = new DualHashBidiMap<String, Integer>();
        instances = new LinkedList<List<Pair<Integer, String>>>();
        featuresAdded = 0;
    }

    @Override
    protected void processDocument() throws DocumentUnprocessableException {
        PipelineDocument<Object> document = getDefaultInput();
        // try {
        // checkAndUpdateBatch();

        // Instance newInstance = new SparseInstance(0);
        // newInstance.setDataset(model);
        List<Pair<Integer, String>> newInstance = new LinkedList<Pair<Integer, String>>();
        for (Feature<?> feature : document.getFeatureVector()) {
            handleFeature(feature, newInstance);
        }
        instances.add(newInstance);
        // model.add(newInstance);

        // } catch (IOException e) {
        // throw new DocumentUnprocessableException(e);
        // } catch (ArrayIndexOutOfBoundsException e) {
        // throw new DocumentUnprocessableException(e);
        // }
    }

    // /**
    // * <p>
    // *
    // * </p>
    // *
    // * @throws IOException
    // *
    // */
    // private void checkAndUpdateBatch() throws IOException {
    // // processedDocuments++;
    // // if (processedDocuments == batchSize) {
    //
    // if (targetFile.exists()) {
    // FileReader in = new FileReader(targetFile);
    // try {
    // BufferedReader reader = new BufferedReader(in);
    // ArffReader arff = new ArffReader(reader);
    // Instances oldModel = arff.getData();
    // Instances mergedModel = mergeModels(oldModel, model);
    // saveModel(mergedModel);
    // } finally {
    // IOUtils.closeQuietly(in);
    // }
    // } else {
    // saveModel(model);
    // }
    // // FastVector schema = new FastVector();
    // // model = new Instances("model", schema, batchSize);
    // // processedDocuments = 0;
    // // }
    // }

    private void saveModel() throws IOException {
        LOGGER.info("Saving attributes:");
        FileOutputStream arffFileStream = new FileOutputStream(targetFile);
        try {
            for (Integer i = 0; i < featuresAdded; i++) {
                String featureType = featureTypes.getKey(i);
                if (featureType == null) {
                    throw new IllegalStateException("No feature type at index: " + i + " expected to write "
                            + (featuresAdded - 1) + " feature types.");
                }
                IOUtils.write("@attribute " + featureType + "\n", arffFileStream);

                ProgressHelper.showProgress(i, featuresAdded, 5, LOGGER);
            }

            IOUtils.write("\n@data\n", arffFileStream);

            LOGGER.info("Saving instances:");
            int instanceCounter = 0;
            for (List<Pair<Integer, String>> instance : instances) {
                StringBuilder instanceBuilder = new StringBuilder("{");
                Collections.sort(instance);
                boolean isStart = true;
                for (Pair<Integer, String> feature : instance) {
                    // prepend a comma only if this is not the first feature.
                    if (!isStart) {
                        instanceBuilder.append(",");
                    }
                    isStart = false;
                    instanceBuilder.append(feature.getLeft());
                    instanceBuilder.append(" ");
                    instanceBuilder.append(feature.getRight());
                }
                instanceBuilder.append("}\n");
                IOUtils.write(instanceBuilder.toString(), arffFileStream);

                ProgressHelper.showProgress(instanceCounter, instances.size(), 5, LOGGER);
                instanceCounter++;
            }
        } finally {
            IOUtils.closeQuietly(arffFileStream);
        }
        // model.compactify();
        // ArffSaver saver = new ArffSaver();
        // saver.setInstances(model);
        // saver.setFile(targetFile);
        // LOGGER.debug("Saving dataset to: " + targetFile.getAbsoluteFile());
        // saver.writeBatch();
    }

    /**
     * <p>
     * 
     * </p>
     * 
     * @param feature
     */
    private void handleFeature(final Feature<?> feature, final List<Pair<Integer, String>> newInstance) {
        FeatureDescriptor descriptor = feature.getDescriptor();
        if (feature instanceof AnnotationFeature) {
            AnnotationFeature annotationFeature = (AnnotationFeature)feature;
            for (Annotation annotation : annotationFeature.getValue()) {
                for (Feature<?> subFeature : annotation.getFeatureVector()) {
                    handleFeature(subFeature, newInstance);
                }
            }
        }

        if (!featureDescriptors.contains(descriptor)) {
            return;
        }

        if (feature instanceof NumericFeature) {
            handleNumericFeature((NumericFeature)feature, newInstance);
        } else if (feature instanceof AnnotationFeature) {
            AnnotationFeature annotationFeature = (AnnotationFeature)feature;
            handleAnnotationFeature(annotationFeature, newInstance);
        } else if (feature instanceof BooleanFeature) {
            handleBooleanFeature((BooleanFeature)feature, newInstance);
        } else if (feature instanceof NominalFeature) {
            handleNominalFeature((NominalFeature)feature, newInstance);
        } else if (feature instanceof SequentialPatternsFeature) {
            handleSequentialPatterns((SequentialPatternsFeature)feature, newInstance);
        }
    }

    /**
     * <p>
     * Adds all sequential patterns from a {@code SequentialPatternsFeature} to the created Arff file.
     * </p>
     * 
     * @param feature The {@code Feature} to add.
     * @param newInstance The Weka {@code Instance} to add the {@code Feature} to
     * @param model
     */
    private void handleSequentialPatterns(final SequentialPatternsFeature feature,
            final List<Pair<Integer, String>> newInstance) {
        List<SequentialPattern> sequentialPatterns = feature.getValue();
        for (SequentialPattern pattern : sequentialPatterns) {
            String featureType = "\"" + pattern.getStringValue() + "\" numeric";

            Integer featureTypeIndex = featureTypes.get(featureType);
            if (featureTypeIndex == null) {
                featureTypes.put(featureType, featuresAdded);
                featureTypeIndex = featuresAdded;
                featuresAdded++;
            }

            newInstance.add(new ImmutablePair<Integer, String>(featureTypeIndex, "1.0"));

            // Attribute attribute = model.attribute(featureName);
            // if (attribute == null) {
            // attribute = new Attribute(featureName);
            // model.insertAttributeAt(attribute, model.numAttributes());
            // attribute = model.attribute(featureName);
            // }
            // newInstance.setValue(attribute, 1.0);
        }

    }

    /**
     * <p>
     * 
     * </p>
     * 
     * @param feature
     * @param newInstance
     * @param schema
     */
    private void handleNominalFeature(final NominalFeature feature, final List<Pair<Integer, String>> newInstance) {
        StringBuilder featureTypeBuilder = new StringBuilder("\"" + feature.getName() + "\" {dummy");

        for (String value : feature.getPossibleValues()) {
            featureTypeBuilder.append(",");
            featureTypeBuilder.append(value);
        }
        featureTypeBuilder.append("}");
        String featureType = featureTypeBuilder.toString();

        Integer featureTypeIndex = featureTypes.get(featureType);
        if (featureTypeIndex == null) {
            featureTypeIndex = featuresAdded;
            featureTypes.put(featureType, featureTypeIndex);
            featuresAdded++;
        }

        newInstance.add(new ImmutablePair<Integer, String>(featureTypeIndex, feature.getValue()));
        // Attribute attribute = model.attribute(featureName);
        // if (attribute == null) {
        // FastVector possibleValues = new FastVector(feature.getPossibleValues().length);
        // possibleValues.addElement("dummy");
        // for (String value : feature.getPossibleValues()) {
        // possibleValues.addElement(value);
        // }
        //
        // attribute = new Attribute(featureName, possibleValues);
        // model.insertAttributeAt(attribute, model.numAttributes());
        // attribute = model.attribute(featureName);
        // }
        // newInstance.setValue(attribute, feature.getValue());
    }

    /**
     * <p>
     * 
     * </p>
     * 
     * @param feature
     * @param newInstance
     * @param schema
     */
    private void handleBooleanFeature(BooleanFeature feature, List<Pair<Integer, String>> newInstance) {
        String featureType = "\"" + feature.getName() + "\" {dummy,true,false}";

        Integer featureTypeIndex = featureTypes.get(featureType);
        if (featureTypeIndex == null) {
            featureTypes.put(featureType, featuresAdded);
            featureTypeIndex = featuresAdded;
            featuresAdded++;
        }

        newInstance.add(new ImmutablePair<Integer, String>(featureTypeIndex, feature.getValue().toString()));
        // Attribute attribute = model.attribute(feature.getName());
        // if (attribute == null) {
        // FastVector booleanValue = new FastVector(2);
        // booleanValue.addElement("dummy");
        // booleanValue.addElement("true");
        // booleanValue.addElement("false");
        //
        // attribute = new Attribute(feature.getName(), booleanValue);
        //
        // model.insertAttributeAt(attribute, model.numAttributes());
        // attribute = model.attribute(feature.getName());
        // }
        //
        // newInstance.setValue(attribute, feature.getValue().toString());
    }

    /**
     * <p>
     * 
     * </p>
     * 
     * @param feature
     * @param model
     * @param schema
     */
    private void handleAnnotationFeature(AnnotationFeature feature, List<Pair<Integer, String>> newInstance) {
        for (Annotation annotation : feature.getValue()) {
            String featureType = "\"" + annotation.getValue() + "\" numeric";

            Integer featureTypeIndex = featureTypes.get(featureType);
            if (featureTypeIndex == null) {
                featureTypes.put(featureType, featuresAdded);
                featureTypeIndex = featuresAdded;
                featuresAdded++;
            }

            newInstance.add(new ImmutablePair<Integer, String>(featureTypeIndex, "1.0"));

            // Attribute attribute = model.attribute(annotationValue);
            // if (attribute == null) {
            // attribute = new Attribute(annotationValue);
            // model.insertAttributeAt(attribute, model.numAttributes());
            // attribute = model.attribute(annotationValue);
            // }
            // newInstance.setValue(attribute, 1.0);
        }
    }

    /**
     * <p>
     * 
     * </p>
     * 
     * @param feature
     * @param model
     * @param schema
     */
    private void handleNumericFeature(NumericFeature feature, List<Pair<Integer, String>> newInstance) {
        String featureType = "\"" + feature.getName() + "\" numeric";

        Integer featureTypeIndex = featureTypes.get(featureType);
        if (featureTypeIndex == null) {
            featureTypes.put(featureType, featuresAdded);
            featureTypeIndex = featuresAdded;
            featuresAdded++;
        }

        newInstance.add(new ImmutablePair<Integer, String>(featureTypeIndex, feature.getValue().toString()));

        // Attribute attribute = model.attribute(feature.getName());
        // if (attribute == null) {
        // attribute = new Attribute(feature.getName());
        // model.insertAttributeAt(attribute, model.numAttributes());
        // attribute = model.attribute(feature.getName());
        // }
        // newInstance.setValue(attribute, feature.getValue());
    }

    // private Instances mergeModels(Instances oldModel, Instances newModel) {
    //
    // for (int i = 0; i < newModel.numAttributes(); i++) {
    // Attribute attribute = newModel.attribute(i);
    // Attribute oldModelAttribute = oldModel.attribute(attribute.name());
    // if (oldModelAttribute == null) {
    // oldModel.insertAttributeAt(attribute, oldModel.numAttributes());
    // }
    // }
    // for (int i = 0; i < newModel.numInstances(); i++) {
    // Instance instance = newModel.instance(i);
    // int numAttributesInInstance = instance.numAttributes();
    // Instance mergedInstance = new Instance(numAttributesInInstance);
    // for (int j = 0; j < numAttributesInInstance; j++) {
    // Attribute attribute = instance.attributeSparse(j);
    // Attribute oldModelAttribute = oldModel.attribute(attribute.name());
    // Integer attributeIndex = oldModelAttribute.index();
    // double value = instance.value(attribute);
    // try {
    // mergedInstance.setValueSparse(attributeIndex, value);
    // } catch (ArrayIndexOutOfBoundsException e) {
    // System.out.println();
    // }
    // }
    // mergedInstance.setDataset(oldModel);
    // oldModel.add(mergedInstance);
    // }
    // return oldModel;
    // }

    @Override
    public void processingFinished() {
        // processedDocuments = batchSize;
        try {
            // // checkAndUpdateBatch();
            // saveModel(model);
            saveModel();
        } catch (IOException e) {
            throw new IllegalStateException(e);
        }
    }
}<|MERGE_RESOLUTION|>--- conflicted
+++ resolved
@@ -3,6 +3,7 @@
  */
 package ws.palladian.extraction.feature;
 
+import java.io.BufferedReader;
 import java.io.File;
 import java.io.FileOutputStream;
 import java.io.IOException;
@@ -20,17 +21,15 @@
 import org.apache.commons.lang3.tuple.Pair;
 import org.apache.log4j.Logger;
 
+import weka.core.Attribute;
 import weka.core.FastVector;
+import weka.core.Instance;
 import weka.core.Instances;
 import weka.core.SparseInstance;
 import weka.core.converters.ArffLoader.ArffReader;
 import weka.core.converters.ArffSaver;
-<<<<<<< HEAD
-
-=======
 import ws.palladian.extraction.patterns.SequentialPattern;
 import ws.palladian.extraction.patterns.SequentialPatternsFeature;
->>>>>>> b407fb7b
 import ws.palladian.processing.AbstractPipelineProcessor;
 import ws.palladian.processing.DocumentUnprocessableException;
 import ws.palladian.processing.PipelineDocument;
@@ -68,13 +67,6 @@
      */
     private final File targetFile;
     private final List<FeatureDescriptor<? extends Feature<?>>> featureDescriptors;
-    // private final Integer batchSize;
-    private Instances model;
-
-    // private Integer processedDocuments;
-    private final BidiMap<String, Integer> featureTypes;
-    private final List<List<Pair<Integer, String>>> instances;
-    private Integer featuresAdded;
 
     /**
      * <p>
@@ -87,143 +79,51 @@
      * @param featureDescriptors
      */
     public SparseArffWriter(final String fileName, final FeatureDescriptor<? extends Feature<?>>... featureDescriptors) {
-        this(fileName, 1, featureDescriptors);
-    }
-
-    /**
-     * <p>
-     * Creates a new {@code SparseArffWriter} saving all data identified by the provided {@link FeatureDescriptor}s to
-     * the file specified by {@code fileName}, creating that file if it does not exist and overwriting it if it already
-     * exists.
-     * </p>
-     * 
-     * @param fileName
-     * @param batchSize
-     * @param featureDescriptors
-     */
-    public SparseArffWriter(final String fileName, final Integer batchSize,
-            final FeatureDescriptor<? extends Feature<?>>... featureDescriptors) {
         super(Arrays.asList(new Port<?>[] {new Port<Object>(DEFAULT_INPUT_PORT_IDENTIFIER)}), new ArrayList<Port<?>>());
 
         Validate.notNull(fileName, "fileName must not be null");
         Validate.notEmpty(featureDescriptors, "featureDescriptors must not be empty");
 
         this.targetFile = new File(fileName);
-        if (targetFile.exists()) {
-            targetFile.delete();
-        }
         this.featureDescriptors = Arrays.asList(featureDescriptors);
-        // this.batchSize = batchSize;
-        FastVector schema = new FastVector();
-        this.model = new Instances("model", schema, batchSize);
-        // this.processedDocuments = 0;
-        featureTypes = new DualHashBidiMap<String, Integer>();
-        instances = new LinkedList<List<Pair<Integer, String>>>();
-        featuresAdded = 0;
     }
 
     @Override
     protected void processDocument() throws DocumentUnprocessableException {
         PipelineDocument<Object> document = getDefaultInput();
-        // try {
-        // checkAndUpdateBatch();
-
-        // Instance newInstance = new SparseInstance(0);
-        // newInstance.setDataset(model);
-        List<Pair<Integer, String>> newInstance = new LinkedList<Pair<Integer, String>>();
-        for (Feature<?> feature : document.getFeatureVector()) {
-            handleFeature(feature, newInstance);
-        }
-        instances.add(newInstance);
-        // model.add(newInstance);
-
-        // } catch (IOException e) {
-        // throw new DocumentUnprocessableException(e);
-        // } catch (ArrayIndexOutOfBoundsException e) {
-        // throw new DocumentUnprocessableException(e);
-        // }
-    }
-
-    // /**
-    // * <p>
-    // *
-    // * </p>
-    // *
-    // * @throws IOException
-    // *
-    // */
-    // private void checkAndUpdateBatch() throws IOException {
-    // // processedDocuments++;
-    // // if (processedDocuments == batchSize) {
-    //
-    // if (targetFile.exists()) {
-    // FileReader in = new FileReader(targetFile);
-    // try {
-    // BufferedReader reader = new BufferedReader(in);
-    // ArffReader arff = new ArffReader(reader);
-    // Instances oldModel = arff.getData();
-    // Instances mergedModel = mergeModels(oldModel, model);
-    // saveModel(mergedModel);
-    // } finally {
-    // IOUtils.closeQuietly(in);
-    // }
-    // } else {
-    // saveModel(model);
-    // }
-    // // FastVector schema = new FastVector();
-    // // model = new Instances("model", schema, batchSize);
-    // // processedDocuments = 0;
-    // // }
-    // }
-
-    private void saveModel() throws IOException {
-        LOGGER.info("Saving attributes:");
-        FileOutputStream arffFileStream = new FileOutputStream(targetFile);
+
+        Instances model = null;
         try {
-            for (Integer i = 0; i < featuresAdded; i++) {
-                String featureType = featureTypes.getKey(i);
-                if (featureType == null) {
-                    throw new IllegalStateException("No feature type at index: " + i + " expected to write "
-                            + (featuresAdded - 1) + " feature types.");
+            if (targetFile.exists()) {
+                FileReader in = new FileReader(targetFile);
+                try {
+                    BufferedReader reader = new BufferedReader(in);
+                    ArffReader arff = new ArffReader(reader);
+                    model = arff.getData();
+                } finally {
+                    IOUtils.closeQuietly(in);
                 }
-                IOUtils.write("@attribute " + featureType + "\n", arffFileStream);
-
-                ProgressHelper.showProgress(i, featuresAdded, 5, LOGGER);
-            }
-
-            IOUtils.write("\n@data\n", arffFileStream);
-
-            LOGGER.info("Saving instances:");
-            int instanceCounter = 0;
-            for (List<Pair<Integer, String>> instance : instances) {
-                StringBuilder instanceBuilder = new StringBuilder("{");
-                Collections.sort(instance);
-                boolean isStart = true;
-                for (Pair<Integer, String> feature : instance) {
-                    // prepend a comma only if this is not the first feature.
-                    if (!isStart) {
-                        instanceBuilder.append(",");
-                    }
-                    isStart = false;
-                    instanceBuilder.append(feature.getLeft());
-                    instanceBuilder.append(" ");
-                    instanceBuilder.append(feature.getRight());
-                }
-                instanceBuilder.append("}\n");
-                IOUtils.write(instanceBuilder.toString(), arffFileStream);
-
-                ProgressHelper.showProgress(instanceCounter, instances.size(), 5, LOGGER);
-                instanceCounter++;
-            }
-        } finally {
-            IOUtils.closeQuietly(arffFileStream);
-        }
-        // model.compactify();
-        // ArffSaver saver = new ArffSaver();
-        // saver.setInstances(model);
-        // saver.setFile(targetFile);
-        // LOGGER.debug("Saving dataset to: " + targetFile.getAbsoluteFile());
-        // saver.writeBatch();
+            } else {
+                FastVector schema = new FastVector();
+                model = new Instances("model", schema, 1);
+            }
+            Instance newInstance = new SparseInstance(0);
+            newInstance.setDataset(model);
+            for (Feature<?> feature : document.getFeatureVector()) {
+                handleFeature(feature, newInstance, model);
+            }
+            model.add(newInstance);
+            model.compactify();
+            ArffSaver saver = new ArffSaver();
+            saver.setInstances(model);
+            saver.setFile(targetFile);
+            LOGGER.debug("Saving dataset to: " + targetFile.getAbsoluteFile());
+            saver.writeBatch();
+        } catch (IOException e) {
+            throw new DocumentUnprocessableException(e);
+        } catch (ArrayIndexOutOfBoundsException e) {
+            throw new DocumentUnprocessableException(e);
+        }
     }
 
     /**
@@ -233,13 +133,13 @@
      * 
      * @param feature
      */
-    private void handleFeature(final Feature<?> feature, final List<Pair<Integer, String>> newInstance) {
+    private void handleFeature(final Feature<?> feature, final Instance newInstance, final Instances model) {
         FeatureDescriptor descriptor = feature.getDescriptor();
         if (feature instanceof AnnotationFeature) {
             AnnotationFeature annotationFeature = (AnnotationFeature)feature;
             for (Annotation annotation : annotationFeature.getValue()) {
                 for (Feature<?> subFeature : annotation.getFeatureVector()) {
-                    handleFeature(subFeature, newInstance);
+                    handleFeature(subFeature, newInstance, model);
                 }
             }
         }
@@ -249,16 +149,16 @@
         }
 
         if (feature instanceof NumericFeature) {
-            handleNumericFeature((NumericFeature)feature, newInstance);
+            handleNumericFeature((NumericFeature)feature, newInstance, model);
         } else if (feature instanceof AnnotationFeature) {
             AnnotationFeature annotationFeature = (AnnotationFeature)feature;
-            handleAnnotationFeature(annotationFeature, newInstance);
+            handleAnnotationFeature(annotationFeature, newInstance, model);
         } else if (feature instanceof BooleanFeature) {
-            handleBooleanFeature((BooleanFeature)feature, newInstance);
+            handleBooleanFeature((BooleanFeature)feature, newInstance, model);
         } else if (feature instanceof NominalFeature) {
-            handleNominalFeature((NominalFeature)feature, newInstance);
+            handleNominalFeature((NominalFeature)feature, newInstance, model);
         } else if (feature instanceof SequentialPatternsFeature) {
-            handleSequentialPatterns((SequentialPatternsFeature)feature, newInstance);
+            handleSequentialPatterns((SequentialPatternsFeature)feature, newInstance, model);
         }
     }
 
@@ -271,28 +171,17 @@
      * @param newInstance The Weka {@code Instance} to add the {@code Feature} to
      * @param model
      */
-    private void handleSequentialPatterns(final SequentialPatternsFeature feature,
-            final List<Pair<Integer, String>> newInstance) {
+    private void handleSequentialPatterns(SequentialPatternsFeature feature, Instance newInstance, Instances model) {
         List<SequentialPattern> sequentialPatterns = feature.getValue();
         for (SequentialPattern pattern : sequentialPatterns) {
-            String featureType = "\"" + pattern.getStringValue() + "\" numeric";
-
-            Integer featureTypeIndex = featureTypes.get(featureType);
-            if (featureTypeIndex == null) {
-                featureTypes.put(featureType, featuresAdded);
-                featureTypeIndex = featuresAdded;
-                featuresAdded++;
-            }
-
-            newInstance.add(new ImmutablePair<Integer, String>(featureTypeIndex, "1.0"));
-
-            // Attribute attribute = model.attribute(featureName);
-            // if (attribute == null) {
-            // attribute = new Attribute(featureName);
-            // model.insertAttributeAt(attribute, model.numAttributes());
-            // attribute = model.attribute(featureName);
-            // }
-            // newInstance.setValue(attribute, 1.0);
+            String featureName = pattern.getStringValue();
+            Attribute attribute = model.attribute(featureName);
+            if (attribute == null) {
+                attribute = new Attribute(featureName);
+                model.insertAttributeAt(attribute, 0);
+                attribute = model.attribute(featureName);
+            }
+            newInstance.setValue(attribute, 1.0);
         }
 
     }
@@ -306,37 +195,21 @@
      * @param newInstance
      * @param schema
      */
-    private void handleNominalFeature(final NominalFeature feature, final List<Pair<Integer, String>> newInstance) {
-        StringBuilder featureTypeBuilder = new StringBuilder("\"" + feature.getName() + "\" {dummy");
-
-        for (String value : feature.getPossibleValues()) {
-            featureTypeBuilder.append(",");
-            featureTypeBuilder.append(value);
-        }
-        featureTypeBuilder.append("}");
-        String featureType = featureTypeBuilder.toString();
-
-        Integer featureTypeIndex = featureTypes.get(featureType);
-        if (featureTypeIndex == null) {
-            featureTypeIndex = featuresAdded;
-            featureTypes.put(featureType, featureTypeIndex);
-            featuresAdded++;
-        }
-
-        newInstance.add(new ImmutablePair<Integer, String>(featureTypeIndex, feature.getValue()));
-        // Attribute attribute = model.attribute(featureName);
-        // if (attribute == null) {
-        // FastVector possibleValues = new FastVector(feature.getPossibleValues().length);
-        // possibleValues.addElement("dummy");
-        // for (String value : feature.getPossibleValues()) {
-        // possibleValues.addElement(value);
-        // }
-        //
-        // attribute = new Attribute(featureName, possibleValues);
-        // model.insertAttributeAt(attribute, model.numAttributes());
-        // attribute = model.attribute(featureName);
-        // }
-        // newInstance.setValue(attribute, feature.getValue());
+    private void handleNominalFeature(NominalFeature feature, Instance newInstance, Instances model) {
+        String featureName = feature.getName();
+        Attribute attribute = model.attribute(featureName);
+        if (attribute == null) {
+            FastVector possibleValues = new FastVector(feature.getPossibleValues().length);
+            possibleValues.addElement("dummy");
+            for (String value : feature.getPossibleValues()) {
+                possibleValues.addElement(value);
+            }
+
+            attribute = new Attribute(featureName, possibleValues);
+            model.insertAttributeAt(attribute, 0);
+            attribute = model.attribute(featureName);
+        }
+        newInstance.setValue(attribute, feature.getValue());
     }
 
     /**
@@ -348,31 +221,21 @@
      * @param newInstance
      * @param schema
      */
-    private void handleBooleanFeature(BooleanFeature feature, List<Pair<Integer, String>> newInstance) {
-        String featureType = "\"" + feature.getName() + "\" {dummy,true,false}";
-
-        Integer featureTypeIndex = featureTypes.get(featureType);
-        if (featureTypeIndex == null) {
-            featureTypes.put(featureType, featuresAdded);
-            featureTypeIndex = featuresAdded;
-            featuresAdded++;
-        }
-
-        newInstance.add(new ImmutablePair<Integer, String>(featureTypeIndex, feature.getValue().toString()));
-        // Attribute attribute = model.attribute(feature.getName());
-        // if (attribute == null) {
-        // FastVector booleanValue = new FastVector(2);
-        // booleanValue.addElement("dummy");
-        // booleanValue.addElement("true");
-        // booleanValue.addElement("false");
-        //
-        // attribute = new Attribute(feature.getName(), booleanValue);
-        //
-        // model.insertAttributeAt(attribute, model.numAttributes());
-        // attribute = model.attribute(feature.getName());
-        // }
-        //
-        // newInstance.setValue(attribute, feature.getValue().toString());
+    private void handleBooleanFeature(BooleanFeature feature, Instance newInstance, Instances model) {
+        Attribute attribute = model.attribute(feature.getName());
+        if (attribute == null) {
+            FastVector booleanValue = new FastVector(2);
+            booleanValue.addElement("dummy");
+            booleanValue.addElement("true");
+            booleanValue.addElement("false");
+
+            attribute = new Attribute(feature.getName(), booleanValue);
+
+            model.insertAttributeAt(attribute, 0);
+            attribute = model.attribute(feature.getName());
+        }
+
+        newInstance.setValue(attribute, feature.getValue().toString());
     }
 
     /**
@@ -384,26 +247,17 @@
      * @param model
      * @param schema
      */
-    private void handleAnnotationFeature(AnnotationFeature feature, List<Pair<Integer, String>> newInstance) {
+    private void handleAnnotationFeature(AnnotationFeature feature, Instance newInstance, Instances model) {
         for (Annotation annotation : feature.getValue()) {
-            String featureType = "\"" + annotation.getValue() + "\" numeric";
-
-            Integer featureTypeIndex = featureTypes.get(featureType);
-            if (featureTypeIndex == null) {
-                featureTypes.put(featureType, featuresAdded);
-                featureTypeIndex = featuresAdded;
-                featuresAdded++;
-            }
-
-            newInstance.add(new ImmutablePair<Integer, String>(featureTypeIndex, "1.0"));
-
-            // Attribute attribute = model.attribute(annotationValue);
-            // if (attribute == null) {
-            // attribute = new Attribute(annotationValue);
-            // model.insertAttributeAt(attribute, model.numAttributes());
-            // attribute = model.attribute(annotationValue);
-            // }
-            // newInstance.setValue(attribute, 1.0);
+            String annotationValue = annotation.getValue();
+
+            Attribute attribute = model.attribute(annotationValue);
+            if (attribute == null) {
+                attribute = new Attribute(annotationValue);
+                model.insertAttributeAt(attribute, 0);
+                attribute = model.attribute(annotationValue);
+            }
+            newInstance.setValue(attribute, 1.0);
         }
     }
 
@@ -416,66 +270,131 @@
      * @param model
      * @param schema
      */
-    private void handleNumericFeature(NumericFeature feature, List<Pair<Integer, String>> newInstance) {
-        String featureType = "\"" + feature.getName() + "\" numeric";
-
-        Integer featureTypeIndex = featureTypes.get(featureType);
-        if (featureTypeIndex == null) {
-            featureTypes.put(featureType, featuresAdded);
-            featureTypeIndex = featuresAdded;
-            featuresAdded++;
-        }
-
-        newInstance.add(new ImmutablePair<Integer, String>(featureTypeIndex, feature.getValue().toString()));
-
-        // Attribute attribute = model.attribute(feature.getName());
-        // if (attribute == null) {
-        // attribute = new Attribute(feature.getName());
-        // model.insertAttributeAt(attribute, model.numAttributes());
-        // attribute = model.attribute(feature.getName());
-        // }
-        // newInstance.setValue(attribute, feature.getValue());
-    }
-
-    // private Instances mergeModels(Instances oldModel, Instances newModel) {
+    private void handleNumericFeature(NumericFeature feature, Instance newInstance, Instances model) {
+        Attribute attribute = model.attribute(feature.getName());
+        if (attribute == null) {
+            attribute = new Attribute(feature.getName());
+            model.insertAttributeAt(attribute, 0);
+            attribute = model.attribute(feature.getName());
+        }
+        newInstance.setValue(attribute, feature.getValue());
+    }
     //
-    // for (int i = 0; i < newModel.numAttributes(); i++) {
-    // Attribute attribute = newModel.attribute(i);
-    // Attribute oldModelAttribute = oldModel.attribute(attribute.name());
-    // if (oldModelAttribute == null) {
-    // oldModel.insertAttributeAt(attribute, oldModel.numAttributes());
+    // public Pair<String, String> parseExistingArffFile() throws IOException {
+    // String arffInput = FileUtils.readFileToString(targetFile);
+    // String schema = StringUtils.substringBefore(arffInput, "@data");
+    // String data = StringUtils.substringAfter(arffInput, "@data");
+    //
+    // Pair<String, String> existingArff = new ImmutablePair<String, String>(schema, data);
+    //
+    // return existingArff;
     // }
+    //
+    // public void writeArffFile(String schema, String data) throws IOException {
+    // FileUtils.writeStringToFile(targetFile, schema, false);
+    // FileUtils.writeStringToFile(targetFile, "\n@data\n", true);
+    // FileUtils.writeStringToFile(targetFile, data, true);
     // }
-    // for (int i = 0; i < newModel.numInstances(); i++) {
-    // Instance instance = newModel.instance(i);
-    // int numAttributesInInstance = instance.numAttributes();
-    // Instance mergedInstance = new Instance(numAttributesInInstance);
-    // for (int j = 0; j < numAttributesInInstance; j++) {
-    // Attribute attribute = instance.attributeSparse(j);
-    // Attribute oldModelAttribute = oldModel.attribute(attribute.name());
-    // Integer attributeIndex = oldModelAttribute.index();
-    // double value = instance.value(attribute);
-    // try {
-    // mergedInstance.setValueSparse(attributeIndex, value);
-    // } catch (ArrayIndexOutOfBoundsException e) {
-    // System.out.println();
-    // }
-    // }
-    // mergedInstance.setDataset(oldModel);
-    // oldModel.add(mergedInstance);
-    // }
-    // return oldModel;
-    // }
-
-    @Override
-    public void processingFinished() {
-        // processedDocuments = batchSize;
-        try {
-            // // checkAndUpdateBatch();
-            // saveModel(model);
-            saveModel();
-        } catch (IOException e) {
-            throw new IllegalStateException(e);
-        }
-    }
-}+}
+// Collection<Item> dataset = persistenceLayer.loadItemsLabeledBy(labeler)
+//
+// def pipeline = new ProcessingPipeline()
+// pipeline.add(new HtmlCleaner())
+// pipeline.add(new LowerCaser())
+// pipeline.add(new LingPipeTokenizer())
+// pipeline.add(new StemmerAnnotator())
+//
+// def schema = new FastVector()
+// def classes = new FastVector()
+// classes.addElement("dummy") // Dummy class to make up for wekas inability to store values with index zero in sparse
+// vectors. see: http://weka.wikispaces.com/ARFF+%28stable+version%29#Sparse%20ARFF%20files
+// classes.addElement("ANSWER")
+// classes.addElement("BUMP")
+// classes.addElement("DESCRIPTION")
+// classes.addElement("ELABORATION")
+// classes.addElement("OTHER")
+// classes.addElement("QUESTION")
+// classes.addElement("REQUEST")
+// classes.addElement("AFFIRMATION")
+// classes.addElement("THX")
+//
+// def booleanFeature = new FastVector()
+// booleanFeature.addElement("false")
+// booleanFeature.addElement("true")
+//
+// schema.addElement(new Attribute("targetClass",classes))
+// schema.addElement(new Attribute("activityFeature"))
+// schema.addElement(new Attribute("byThreadStarterFeature",booleanFeature))
+// schema.addElement(new Attribute("imperativeRatioFeature"))
+// schema.addElement(new Attribute("nounRatioFeature"))
+// schema.addElement(new Attribute("onThreadTopicFeature"))
+// schema.addElement(new Attribute("postLengthFeature"))
+// schema.addElement(new Attribute("questionCountFeature"))
+// schema.addElement(new Attribute("ratioOfConsecutiveCapitalLettersFeature"))
+// schema.addElement(new Attribute("ratioOfConsecutivePunctuationFeature"))
+// schema.addElement(new Attribute("threadPositionFeature"))
+// schema.addElement(new Attribute("timelinessFeature"))
+// schema.addElement(new Attribute("webLinkingFeature"))
+//
+// Collection<String> uniqueWords = new HashSet<String>()
+// def model = new Instances("languageModel",schema,dataset.size())
+//
+// File staticFeaturesFile = new File("forumEntryFeatures.csv")
+// Map<String,List<Object>> staticFeatures = [:]
+// staticFeaturesFile.eachLine { line ->
+// def entries = line.split(",")
+// staticFeatures["${entries[0]}"] = entries[1..12]
+// }
+//
+//
+// def importantWords = []
+// sql = Sql.newInstance( "jdbc:mysql://localhost:3306/iirmodel",
+// "effingo", "effingo", "com.mysql.jdbc.Driver" )
+// sql.eachRow( "CALL `calculateImportantWords`;" ) { importantWords << it.word }
+//
+//
+// dataset.eachWithIndex { item,index ->
+// PipelineDocument<String> document = new PipelineDocument<String>(item.getText())
+// pipeline.process(document)
+//
+// Feature<Annotation> token = document.featureVector.get(BaseTokenizer.PROVIDED_FEATURE_DESCRIPTOR)
+//
+// def newInstance = new SparseInstance(uniqueWords.size()+13)
+// newInstance.dataset = model
+//
+// def staticFeatureVector = staticFeatures["${item.identifier}"]
+// if(staticFeatureVector==null) {
+// throw new IllegalStateException("No static features for item: "+item.identifier)
+// }
+//
+// // def label = persistenceLayer.loadLabelsForItem(item, labeler).iterator().next()
+// // newInstance.setValue(model.attribute(0),label.getType().getName())
+// newInstance.setValue(model.attribute(0), staticFeatureVector[0])
+// newInstance.setValue(model.attribute(1), Double.valueOf(staticFeatureVector[1]))
+// newInstance.setValue(model.attribute(2), staticFeatureVector[2])
+// newInstance.setValue(model.attribute(3), Double.valueOf(staticFeatureVector[3]))
+// newInstance.setValue(model.attribute(4), Double.valueOf(staticFeatureVector[4]))
+// newInstance.setValue(model.attribute(5), Double.valueOf(staticFeatureVector[5]))
+// newInstance.setValue(model.attribute(6), Double.valueOf(staticFeatureVector[6]))
+// newInstance.setValue(model.attribute(7), Double.valueOf(staticFeatureVector[7]))
+// newInstance.setValue(model.attribute(8), Double.valueOf(staticFeatureVector[8]))
+// newInstance.setValue(model.attribute(9), Double.valueOf(staticFeatureVector[9]))
+// newInstance.setValue(model.attribute(10), Double.valueOf(staticFeatureVector[10]))
+// newInstance.setValue(model.attribute(11), Double.valueOf(staticFeatureVector[11]))
+// // newInstance.setValue(model.attribute(12), staticFeatureVector[11])
+//
+// for(Annotation stemmedToken:token.getValue()) {
+// String stem = stemmedToken.featureVector.get(StemmerAnnotator.STEM).value
+// if(importantWords.contains(stem) && StringUtils.isAlphanumeric(stem)) {
+// def stemAttribute = new Attribute(stem)
+// if(uniqueWords.add(stem)) {
+// schema.addElement(stemAttribute)
+// }
+// Integer indexOfAttribute = schema.indexOf(stemAttribute)
+//
+// newInstance.setValue(indexOfAttribute, 1.0);
+// }
+// }
+//
+// model.add(newInstance)
+// }