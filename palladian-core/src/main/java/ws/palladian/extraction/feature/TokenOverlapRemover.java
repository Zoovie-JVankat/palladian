package ws.palladian.extraction.feature;

import java.util.List;

import ws.palladian.extraction.DocumentUnprocessableException;
import ws.palladian.extraction.PipelineDocument;
<<<<<<< HEAD
import ws.palladian.extraction.PipelineProcessor;
import ws.palladian.extraction.token.BaseTokenizer;
import ws.palladian.model.features.Annotation;
import ws.palladian.model.features.AnnotationFeature;
=======
import ws.palladian.extraction.token.TokenizerInterface;
>>>>>>> 7183e8a3
import ws.palladian.model.features.FeatureVector;

public final class TokenOverlapRemover extends AbstractDefaultPipelineProcessor {

    private static final long serialVersionUID = 1L;

    @Override
<<<<<<< HEAD
    public void process(PipelineDocument document) throws DocumentUnprocessableException {
=======
    public void processDocument(PipelineDocument<String> document) {
>>>>>>> 7183e8a3
        FeatureVector featureVector = document.getFeatureVector();
        AnnotationFeature annotationFeature = featureVector.get(BaseTokenizer.PROVIDED_FEATURE_DESCRIPTOR);
        if (annotationFeature == null) {
<<<<<<< HEAD
            throw new DocumentUnprocessableException("The required feature \"" + BaseTokenizer.PROVIDED_FEATURE + "\" is missing");
=======
            throw new IllegalStateException("The required feature \"" + TokenizerInterface.PROVIDED_FEATURE
                    + "\" is missing");
>>>>>>> 7183e8a3
        }
        List<Annotation> annotations = annotationFeature.getValue();
        Annotation[] tokensArray = annotations.toArray(new Annotation[annotations.size()]);
        for (int i = 0; i < tokensArray.length; i++) {
            for (int j = i + 1; j < tokensArray.length; j++) {
                Annotation token1 = tokensArray[i];
                Annotation token2 = tokensArray[j];
                boolean token2overlaps = token1.getStartPosition() >= token2.getStartPosition()
                        && token1.getEndPosition() <= token2.getEndPosition();
                if (token2overlaps) {
                    annotations.remove(token1);
                }
            }
        }
    }

}<|MERGE_RESOLUTION|>--- conflicted
+++ resolved
@@ -4,14 +4,9 @@
 
 import ws.palladian.extraction.DocumentUnprocessableException;
 import ws.palladian.extraction.PipelineDocument;
-<<<<<<< HEAD
-import ws.palladian.extraction.PipelineProcessor;
 import ws.palladian.extraction.token.BaseTokenizer;
 import ws.palladian.model.features.Annotation;
 import ws.palladian.model.features.AnnotationFeature;
-=======
-import ws.palladian.extraction.token.TokenizerInterface;
->>>>>>> 7183e8a3
 import ws.palladian.model.features.FeatureVector;
 
 public final class TokenOverlapRemover extends AbstractDefaultPipelineProcessor {
@@ -19,20 +14,11 @@
     private static final long serialVersionUID = 1L;
 
     @Override
-<<<<<<< HEAD
-    public void process(PipelineDocument document) throws DocumentUnprocessableException {
-=======
-    public void processDocument(PipelineDocument<String> document) {
->>>>>>> 7183e8a3
+    public void processDocument(PipelineDocument<String> document) throws DocumentUnprocessableException {
         FeatureVector featureVector = document.getFeatureVector();
         AnnotationFeature annotationFeature = featureVector.get(BaseTokenizer.PROVIDED_FEATURE_DESCRIPTOR);
         if (annotationFeature == null) {
-<<<<<<< HEAD
             throw new DocumentUnprocessableException("The required feature \"" + BaseTokenizer.PROVIDED_FEATURE + "\" is missing");
-=======
-            throw new IllegalStateException("The required feature \"" + TokenizerInterface.PROVIDED_FEATURE
-                    + "\" is missing");
->>>>>>> 7183e8a3
         }
         List<Annotation> annotations = annotationFeature.getValue();
         Annotation[] tokensArray = annotations.toArray(new Annotation[annotations.size()]);
