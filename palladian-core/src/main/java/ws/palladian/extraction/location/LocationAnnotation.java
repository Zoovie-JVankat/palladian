--- conflicted
+++ resolved
@@ -1,12 +1,7 @@
 package ws.palladian.extraction.location;
 
-<<<<<<< HEAD
-import ws.palladian.processing.features.Annotated;
-import ws.palladian.processing.features.Annotation;
-=======
 import ws.palladian.processing.features.Annotation;
 import ws.palladian.processing.features.ImmutableAnnotation;
->>>>>>> e276c9c8
 
 /**
  * <p>
@@ -17,11 +12,7 @@
  * 
  * @author Philipp Katz
  */
-<<<<<<< HEAD
-public class LocationAnnotation extends Annotation {
-=======
 public class LocationAnnotation extends ImmutableAnnotation {
->>>>>>> e276c9c8
 
     private final Location location;
     
@@ -30,11 +21,7 @@
         this.location = location;
     }
 
-<<<<<<< HEAD
-    public LocationAnnotation(Annotated annotation, Location location) {
-=======
     public LocationAnnotation(Annotation annotation, Location location) {
->>>>>>> e276c9c8
         this(annotation.getStartPosition(), annotation.getValue(), location);
     }
 
