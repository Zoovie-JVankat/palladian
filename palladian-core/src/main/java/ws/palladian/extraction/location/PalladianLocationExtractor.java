--- conflicted
+++ resolved
@@ -1,7 +1,6 @@
 package ws.palladian.extraction.location;
 
 import java.util.Arrays;
-import java.util.Collection;
 import java.util.EnumSet;
 import java.util.HashSet;
 import java.util.Iterator;
@@ -67,9 +66,9 @@
 
     public PalladianLocationExtractor(LocationSource locationSource) {
         this.locationSource = locationSource;
-        // this.disambiguation = new FirstDisambiguation(locationSource);
+        this.disambiguation = new FirstDisambiguation(locationSource);
         // this.disambiguation = new BaselineDisambiguation();
-        this.disambiguation = new ProximityDisambiguation();
+        // this.disambiguation = new ProximityDisambiguation();
         // this.disambiguation = new ClusteringDisambiguation();
     }
 
@@ -79,108 +78,9 @@
         filterPersonEntities(taggedEntities);
         clean2(taggedEntities);
 
-<<<<<<< HEAD
-        LocationLookup cache = fetchLocations(taggedEntities);
-=======
-        Set<Collection<Location>> ambiguousLocations = CollectionHelper.newHashSet();
+        MultiMap<String, Location> locations = fetchLocations(taggedEntities);
 
-        MultiMap<String, Location> locationMap = MultiMap.create();
-
-        Map<String, Collection<Location>> cache = fetchLocations(taggedEntities);
-
-        // try to find them in the database
-        for (Annotated locationCandidate : taggedEntities) {
-
-            String entityValue = locationCandidate.getValue();
-
-            entityValue = cleanName(entityValue);
-
-            if (!StringHelper.isCompletelyUppercase(entityValue) && stopTokenRemover.isStopword(entityValue)) {
-                continue;
-            }
-
-            if (skipWords.contains(entityValue)) {
-                continue;
-            }
-
-            // search entities by name
-            // Collection<Location> retrievedLocations = locationSource.getLocations(entityValue,
-            // EnumSet.of(Language.ENGLISH));
-            Collection<Location> retrievedLocations = cache.get(entityValue);
-            
-            // FIXME make nicer
-            // XXX check total length, and avoid checking long capitalized words which are no acronyms (AMERICA)
-            if (StringHelper.isCompletelyUppercase(entityValue) || isAcronymSeparated(entityValue)) {
-
-                LOGGER.debug("**** Acronym treatment : " + entityValue);
-
-                String temp1 = entityValue.replace(".", "");
-                String temp2 = makeAcronymSeparated(temp1);
-                retrievedLocations = CollectionHelper.newHashSet();
-                Collection<Location> temp = cache.get(temp1);
-                if (temp != null) {
-                    retrievedLocations.addAll(temp);
-                }
-                temp = cache.get(temp2);
-                if (temp != null) {
-                    retrievedLocations.addAll(temp);
-                }
-                temp = cache.get(StringHelper.upperCaseFirstLetter(temp1.toLowerCase()));
-                if (temp != null) {
-                    retrievedLocations.addAll(temp);
-                }
-            }
-
-            if (retrievedLocations == null) {
-                continue;
-            }
-
-            // if we retrieved locations with AND without coordinates, only keep those WITH coordinates
-            Filter<Location> coordFilter = new Filter<Location>() {
-                @Override
-                public boolean accept(Location item) {
-                    return item.getLatitude() != null && item.getLongitude() != null;
-                }
-            };
-            HashSet<Location> temp = CollectionHelper
-                    .filter(retrievedLocations, coordFilter, new HashSet<Location>());
-            if (temp.size() > 0) {
-                retrievedLocations = temp;
-            }
-
-            if (retrievedLocations.isEmpty()) {
-                continue;
-            }
-            for (Location location : retrievedLocations) {
-                if (EnumSet.of(LocationType.CONTINENT, LocationType.COUNTRY).contains(location.getType())) {
-                    anchorLocations.add(location);
-                }
-                // XXX experimental : add places with high population count to
-                // anchor locations. we should determine how to set a good threshold here.
-                // improves recall/f1, slightly drops precision
-                if (location.getPopulation() > 500000) {
-                    LOGGER.debug("High prob location " + location);
-                    anchorLocations.add(location);
-                }
-
-            }
-
-            boolean ambiguous = checkAmbiguity(retrievedLocations);
-            if (ambiguous) {
-                ambiguousLocations.add(retrievedLocations);
-                LOGGER.debug("- " + entityValue + " is ambiguous!");
-            } else {
-                LOGGER.debug("+ " + entityValue + " is not amiguous: " + retrievedLocations);
-            }
-
-            if (!locationMap.containsKey(entityValue)) {
-                locationMap.addAll(entityValue, retrievedLocations);
-            }
-
-            Location location = selectLocation(retrievedLocations);
->>>>>>> 88367e0a
-
-        List<LocationAnnotation> locationEntities = disambiguation.disambiguate(taggedEntities, cache);
+        List<LocationAnnotation> locationEntities = disambiguation.disambiguate(taggedEntities, locations);
 
         // last step, recognize streets. For also extracting ZIP codes, this needs to be better integrated into above's
         // workflow. We should use the CITY annotations, to search for neighboring ZIP codes.
@@ -191,141 +91,32 @@
         return locationEntities;
     }
 
-<<<<<<< HEAD
     private void clean2(List<Annotated> taggedEntities) {
         Iterator<Annotated> iterator = taggedEntities.iterator();
         while (iterator.hasNext()) {
             Annotated annotation = iterator.next();
             String entityValue = annotation.getValue();
-            entityValue = cleanName(entityValue);
-            boolean remove = !StringHelper.isCompletelyUppercase(entityValue)
-                    && stopTokenRemover.isStopword(entityValue);
+            entityValue = LocationExtractorUtils.cleanName(entityValue);
+            boolean remove = false;
+//            boolean remove = !StringHelper.isCompletelyUppercase(entityValue)
+//                    && stopTokenRemover.isStopword(entityValue);
             remove |= skipWords.contains(entityValue);
             if (remove) {
                 iterator.remove();
             }
         }
-=======
-    private Map<String, Collection<Location>> fetchLocations(List<? extends Annotated> annotations) {
+    }
+
+    private MultiMap<String, Location> fetchLocations(List<? extends Annotated> annotations) {
         Set<String> valuesToRetrieve = CollectionHelper.newHashSet();
         for (Annotated annotation : annotations) {
             String entityValue = annotation.getValue();
-            entityValue = cleanName(entityValue);
-
-            if (!StringHelper.isCompletelyUppercase(entityValue) && stopTokenRemover.isStopword(entityValue)) {
-                continue;
-            }
-
-            if (skipWords.contains(entityValue)) {
-                continue;
-            }
-            if (StringHelper.isCompletelyUppercase(entityValue) || isAcronymSeparated(entityValue)) {
-                valuesToRetrieve.add(entityValue.replace(".", ""));
-                valuesToRetrieve.add(StringHelper.upperCaseFirstLetter(entityValue.replace(".", "").toLowerCase()));
-                valuesToRetrieve.add(makeAcronymSeparated(entityValue.replace(".", "")));
-                continue;
-            }
+            entityValue = LocationExtractorUtils.normalize(entityValue);
             valuesToRetrieve.add(entityValue);
         }
         return locationSource.getLocations(valuesToRetrieve, EnumSet.of(Language.ENGLISH));
->>>>>>> 88367e0a
     }
 
-    private LocationLookup fetchLocations(List<Annotated> annotations) {
-        Set<String> query = CollectionHelper.newHashSet();
-        for (Annotated annotation : annotations) {
-            String entityValue = cleanName(annotation.getValue());
-            if (StringHelper.isCompletelyUppercase(entityValue) || isAcronymSeparated(entityValue)) {
-                query.add(entityValue.replace(".", ""));
-                query.add(makeAcronymSeparated(entityValue.replace(".", "")));
-                continue;
-            }
-            query.add(entityValue);
-        }
-        return LocationLookup.lookupLocations(locationSource, query, EnumSet.of(Language.ENGLISH));
-    }
-
-    static class LocationLookup {
-
-        private final MultiMap<String, Location> map;
-
-        public static LocationLookup lookupLocations(LocationSource source, Set<String> query, Set<Language> languages) {
-            Collection<Location> locations = source.getLocations(query, languages);
-            MultiMap<String, Location> map = MultiMap.create();
-            for (Location location : locations) {
-                map.add(StringUtils.stripAccents(location.getPrimaryName().toLowerCase()), location);
-                for (AlternativeName altName : location.getAlternativeNames()) {
-                    if (altName.getLanguage() == null || languages.contains(altName.getLanguage())) {
-                        map.add(StringUtils.stripAccents(altName.getName().toLowerCase()), location);
-                    }
-                }
-            }
-            return new LocationLookup(map);
-        }
-
-        private LocationLookup(MultiMap<String, Location> map) {
-            this.map = map;
-        }
-
-        public Collection<Location> get(String name) {
-            Collection<Location> result = CollectionHelper.newHashSet();
-            List<Location> temp = map.get(cleanName(StringUtils.stripAccents(name.toLowerCase())));
-            if (temp != null) {
-                result.addAll(temp);
-            }
-            if (StringHelper.isCompletelyUppercase(name)) {
-                List<Location> temp2 = map.get(makeAcronymSeparated(name.toLowerCase()));
-                if (temp2 != null) {
-                    result.addAll(temp2);
-                }
-            }
-            if (isAcronymSeparated(name)) {
-                List<Location> temp2 = map.get(name.replace(".", "").toLowerCase());
-                if (temp2 != null) {
-                    result.addAll(temp2);
-                }
-            }
-            return result;
-        }
-
-        public Collection<Location> getAll() {
-            return map.allValues();
-        }
-
-        public Collection<Collection<Location>> getClusters() {
-            Collection<Collection<Location>> clusters = CollectionHelper.newHashSet();
-            for (List<Location> cluster : map.values()) {
-                if (!cluster.isEmpty()) {
-                    clusters.add(cluster);
-                }
-            }
-            return clusters;
-        }
-    }
-
-
-
-
-    public static boolean isAcronymSeparated(String string) {
-        return string.matches("([A-Z]\\.)+");
-    }
-
-    private static String makeAcronymSeparated(String entityValue) {
-        StringBuilder result = new StringBuilder();
-        for (int i = 0; i < entityValue.length(); i++) {
-            result.append(entityValue.charAt(i));
-            result.append('.');
-        }
-        return result.toString();
-    }
-
-    public static String cleanName(String entityValue) {
-        entityValue = entityValue.replace("®", "");
-        entityValue = entityValue.replace("™", "");
-        entityValue = entityValue.replace("\\s+", " ");
-        entityValue = entityValue.trim();
-        return entityValue;
-    }
 
     // FIXME -> not cool, NER learns that stuff and many more
     private static final List<String> PREFIXES = Arrays.asList("Mrs.", "Mrs", "Mr.", "Mr", "Ms.", "Ms", "President",
@@ -392,17 +183,13 @@
     public static void main(String[] args) throws PageContentExtractorException {
         LocationDatabase database = DatabaseManagerFactory.create(LocationDatabase.class, "locations");
         PalladianLocationExtractor extractor = new PalladianLocationExtractor(database);
-<<<<<<< HEAD
-        String rawText = FileHelper.readFileToString("/Users/pk/Desktop/LocationLab/TUD-Loc-2013_V2/text54.txt");
+        String rawText = FileHelper.readFileToString("/Users/pk/Desktop/LocationLab/TUD-Loc-2013_V2/text13.txt");
         // .readFileToString("/Users/pk/Desktop/temp_lgl/text_38822240.txt");
         // .readFileToString("/Users/pk/Desktop/temp_lgl/text_38765806.txt");
         // .readFileToString("/Users/pk/Desktop/temp_lgl/text_38812825.txt");
         // .readFileToString("/Users/pk/Desktop/temp_lgl/text_38543488.txt");
         // .readFileToString("/Users/pk/Desktop/temp_lgl/text_38543534.txt");
         // .readFileToString("/Users/pk/Desktop/temp_lgl/text_38543581.txt");
-=======
-        String rawText = FileHelper.readFileToString("/Users/pk/Desktop/LocationLab/TUD-Loc-2013_V1/text31.txt");
->>>>>>> 88367e0a
         String cleanText = HtmlHelper.stripHtmlTags(rawText);
         List<LocationAnnotation> locations = extractor.getAnnotations(cleanText);
         CollectionHelper.print(locations);
