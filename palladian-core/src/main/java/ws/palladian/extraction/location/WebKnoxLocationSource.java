--- conflicted
+++ resolved
@@ -49,12 +49,8 @@
 
                     Location location = new Location();
                     location.addName(locationCandidate.getString("name"));
-<<<<<<< HEAD
                     location.setType(concept);
                     
-=======
-
->>>>>>> c4eec158
                     JSONArray facts = json.getJSONArray("facts");
                     for (int j = 0; j < facts.length(); j++) {
                         JsonObjectWrapper fact = new JsonObjectWrapper(facts.getJSONObject(j));
