--- conflicted
+++ resolved
@@ -92,12 +92,8 @@
             // get all entities that are locations
             for (Location location : retrievedLocations) {
 
-<<<<<<< HEAD
                 if (location.getLocationName().equalsIgnoreCase(locationCandidate.getEntity())
                         && !skipWords.contains(location.getName())) {
-=======
-                if (location.getName().equalsIgnoreCase(locationCandidate.getEntity()) && !skipWords.contains(location.getName())) {
->>>>>>> c4eec158
                     locationEntities.add(location);
                 }
             }
