--- conflicted
+++ resolved
@@ -585,12 +585,9 @@
         // PalladianSpellChecker("en.txt").autoCorrect("This ls hoow the etxt is supossed to be"));
         // System.out.println(new PalladianSpellChecker("de.txt").autoCorrect("Ist das nichk enn schoner Tetx"));
         // System.out.println(new PalladianSpellChecker("de.txt").autoCorrect("blauess hadny"));
-<<<<<<< HEAD
         System.out.println(ProcessHelper.getHeapUtilization());
         System.out.println(new PalladianSpellChecker("data/models/de.txt").autoCorrect("orankes Hadny"));
         System.out.println(ProcessHelper.getHeapUtilization());
-=======
 //        System.out.println(new PalladianSpellChecker("de.txt").autoCorrect("orankes Hadny"));
->>>>>>> 0fe63b4a
     }
 }