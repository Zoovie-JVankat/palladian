<project xmlns="http://maven.apache.org/POM/4.0.0" xmlns:xsi="http://www.w3.org/2001/XMLSchema-instance"
	xsi:schemaLocation="http://maven.apache.org/POM/4.0.0 http://maven.apache.org/maven-v4_0_0.xsd">
	<modelVersion>4.0.0</modelVersion>
	<parent>
		<groupId>ws.palladian</groupId>
		<artifactId>palladian</artifactId>
		<version>0.2.0-SNAPSHOT</version>
	</parent>
	<artifactId>palladian-core</artifactId>
	<name>Palladian: Core</name>
	<description>Core Palladian functionality</description>
	<build>
		<plugins>
			<plugin>
				<groupId>org.apache.maven.plugins</groupId>
				<artifactId>maven-checkstyle-plugin</artifactId>
				<version>2.5</version>
				<configuration>
					<configLocation>${project.parent.basedir}/dev/checkstyle_config.xml</configLocation>
				</configuration>
			</plugin>
		</plugins>
	</build>
	<dependencies>
		<dependency>
			<groupId>ws.palladian</groupId>
			<artifactId>palladian-commons</artifactId>
			<version>${project.version}</version>
		</dependency>
		<dependency>
			<groupId>ws.palladian</groupId>
			<artifactId>palladian-retrieval</artifactId>
			<version>${project.version}</version>
		</dependency>
		<dependency>
			<groupId>ws.palladian</groupId>
			<artifactId>palladian-processing-api</artifactId>
			<version>${project.version}</version>
		</dependency>
		<!-- dependency>
			<groupId>org.hamcrest</groupId>
			<artifactId>hamcrest-all</artifactId>
			<scope>test</scope>
		</dependency -->
		<dependency>
			<groupId>org.tartarus.snowball</groupId>
			<artifactId>snowball</artifactId>
		</dependency>
		<dependency>
			<groupId>javax.media</groupId>
			<artifactId>jai-core</artifactId>
		</dependency>
		<dependency>
			<groupId>com.sun.media</groupId>
			<artifactId>jai-codec</artifactId>
		</dependency>
		<dependency>
			<groupId>org.apache.opennlp</groupId>
			<artifactId>opennlp-maxent</artifactId>
		</dependency>
		<dependency>
			<groupId>org.apache.opennlp</groupId>
			<artifactId>opennlp-tools</artifactId>
		</dependency>
		<!-- dependency>
			<groupId>com.uea.stemmer</groupId>
			<artifactId>UEALite</artifactId>
		</dependency -->
		<dependency>
			<groupId>tud.iir.external</groupId>
			<artifactId>juliener</artifactId>
		</dependency>
		<dependency>
			<groupId>com.h2database</groupId>
			<artifactId>h2</artifactId>
		</dependency>
		<dependency>
			<groupId>com.aliasi</groupId>
			<artifactId>lingpipe</artifactId>
		</dependency>
		<!-- dependency>
			<groupId>edu.illinois</groupId>
			<artifactId>lbj2library</artifactId>
		</dependency -->
		<dependency>
			<groupId>edu.stanford.nlp</groupId>
			<artifactId>stanford-ner</artifactId>
			<version>1.2.6</version>
		</dependency>
		<!-- dependency>
			<groupId>trove</groupId>
			<artifactId>trove</artifactId>
		</dependency -->
		<dependency>
			<groupId>org.apache.pdfbox</groupId>
			<artifactId>pdfbox</artifactId>
		</dependency>
		<!-- dependency>
			<groupId>uk.ac.shef.wit.simmetrics</groupId>
			<artifactId>similaritymetrics</artifactId>
		</dependency -->
		<dependency>
			<groupId>com.lingway.ld</groupId>
			<artifactId>JLangDetect</artifactId>
		</dependency>
		<dependency>
			<groupId>de.l3s.boilerpipe</groupId>
			<artifactId>boilerpipe</artifactId>
		</dependency>
		<!-- dependency>
			<groupId>junit</groupId>
			<artifactId>junit</artifactId>
			<scope>test</scope>
		</dependency -->
		<!-- dependency>
			<groupId>com.ibm.icu</groupId>
			<artifactId>icu4j</artifactId>
		</dependency -->
		<!-- dependency>
			<groupId>org.apache.lucene</groupId>
			<artifactId>lucene-core</artifactId>
		</dependency -->
		<!-- 
		<dependency>
			<groupId>org.apache.lucene</groupId>
			<artifactId>lucene-analyzers</artifactId>
		</dependency>
		-->
		<!-- dependency>
			<groupId>org.apache.lucene</groupId>
			<artifactId>lucene-queries</artifactId>
		</dependency -->
		<!--
		<dependency>
			<groupId>org.apache.lucene</groupId>
			<artifactId>lucene-memory</artifactId>
		</dependency>
		-->
		<!--
		<dependency>
			<groupId>org.apache.lucene</groupId>
			<artifactId>lucene-similarity</artifactId>
			<version>2.2.0</version>
		</dependency>
		-->
		<dependency>
			<groupId>commons-cli</groupId>
			<artifactId>commons-cli</artifactId>
		</dependency>
		<!-- dependency>
			<groupId>commons-beanutils</groupId>
			<artifactId>commons-beanutils</artifactId>
		</dependency -->
		<dependency>
			<groupId>quickdt</groupId>
			<artifactId>quickdt</artifactId>
			<version>0.0.4</version>
		</dependency>
		<dependency>
			<groupId>edu.smu.tspell</groupId>
			<artifactId>jaws-bin</artifactId>
		</dependency>
		<!-- dependency>
			<groupId>org.slf4j</groupId>
			<artifactId>slf4j-log4j12</artifactId>
			<version>1.6.4</version>
<<<<<<< HEAD
		</dependency -->
		<!-- dependency>
			<groupId>org.slf4j</groupId>
			<artifactId>slf4j-api</artifactId>
		</dependency -->
		<dependency>
=======
		</dependency>
		<!-- dependency>
>>>>>>> c158ad98
		    <groupId>org.imgscalr</groupId>
		    <artifactId>imgscalr-lib</artifactId>
		    <version>4.2</version>
		  </dependency-->
	</dependencies>
</project>
<|MERGE_RESOLUTION|>--- conflicted
+++ resolved
@@ -164,17 +164,12 @@
 			<groupId>org.slf4j</groupId>
 			<artifactId>slf4j-log4j12</artifactId>
 			<version>1.6.4</version>
-<<<<<<< HEAD
 		</dependency -->
 		<!-- dependency>
 			<groupId>org.slf4j</groupId>
 			<artifactId>slf4j-api</artifactId>
 		</dependency -->
-		<dependency>
-=======
-		</dependency>
 		<!-- dependency>
->>>>>>> c158ad98
 		    <groupId>org.imgscalr</groupId>
 		    <artifactId>imgscalr-lib</artifactId>
 		    <version>4.2</version>
