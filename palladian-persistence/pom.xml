--- conflicted
+++ resolved
@@ -22,11 +22,8 @@
 		</plugins>
 	</build>
 	<dependencies>
-<<<<<<< HEAD
-=======
 		<!-- dependency> <groupId>ws.palladian</groupId> <artifactId>palladian-commons</artifactId> 
 			<version>${project.version}</version> </dependency -->
->>>>>>> 65f36868
 		<dependency>
 			<groupId>com.jolbox</groupId>
 			<artifactId>bonecp</artifactId>
