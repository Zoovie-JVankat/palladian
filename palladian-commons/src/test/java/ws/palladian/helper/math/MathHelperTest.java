--- conflicted
+++ resolved
@@ -255,13 +255,10 @@
         // assertEquals(-2, MathHelper.getOrderOfMagnitude(0.01));
     }
 
-<<<<<<< HEAD
-=======
     @Test
     public void testRound() {
         assertEquals(0.333, MathHelper.round(1. / 3, 3), 0.);
         assertTrue(Double.isNaN(MathHelper.round(Double.NaN, 2)));
     }
 
->>>>>>> e276c9c8
 }