--- conflicted
+++ resolved
@@ -40,7 +40,7 @@
     private static final char[] BRACKETS = {'(', ')', '{', '}', '[', ']'};
 
     /** Constant for punctuation characters, i.e. [.,:;?!]. */
-    private static final char[] PUNCTUATION = { '.' ,',', ':', ';' , '?' , '!' };
+    private static final char[] PUNCTUATION = {'.', ',', ':', ';', '?', '!'};
 
     /** Used to replace a semicolon in a string to store it in csv file that uses semicolon to separate fields. */
     private static final String SEMICOLON_REPLACEMENT = "###putSemicolonHere###";
@@ -447,37 +447,30 @@
      * @return True, if the word is contained, false if not.
      */
     public static boolean containsWord(String word, String searchString) {
-<<<<<<< HEAD
-//        String allowedNeighbors = "[\\s,.;-]";
-//        String regexp = allowedNeighbors + word + allowedNeighbors + "|(^" + word + allowedNeighbors
-//                + ")|(" + allowedNeighbors + word + "$)|(^" + word + "$)";
-//
-//        Pattern pat = null;
-//        try {
-//            pat = Pattern.compile(regexp, Pattern.CASE_INSENSITIVE);
-//        } catch (PatternSyntaxException e) {
-//            Logger.getRootLogger().error("PatternSyntaxException for " + searchString + " with regExp " + regexp, e);
-//            return false;
-//        }
-//        Matcher m = pat.matcher(searchString);
-//        if (m.find()) {
-//            return true;
-//        }
-//
-//        return false;
-        
+        // String allowedNeighbors = "[\\s,.;-]";
+        // String regexp = allowedNeighbors + word + allowedNeighbors + "|(^" + word + allowedNeighbors
+        // + ")|(" + allowedNeighbors + word + "$)|(^" + word + "$)";
+        //
+        // Pattern pat = null;
+        // try {
+        // pat = Pattern.compile(regexp, Pattern.CASE_INSENSITIVE);
+        // } catch (PatternSyntaxException e) {
+        // Logger.getRootLogger().error("PatternSyntaxException for " + searchString + " with regExp " + regexp, e);
+        // return false;
+        // }
+        // Matcher m = pat.matcher(searchString);
+        // if (m.find()) {
+        // return true;
+        // }
+        //
+        // return false;
+
         // more robust implementation than using RegEx:
-=======
-        String allowedNeighbors = "[\\s,.;-?!()]";
-        String regexp = allowedNeighbors + word + allowedNeighbors + "|(^" + word + allowedNeighbors + ")|("
-                + allowedNeighbors + word + "$)|(^" + word + "$)";
->>>>>>> d53539f0
 
         int index = searchString.toLowerCase().indexOf(word.toLowerCase());
         if (index == -1) {
             return false;
         }
-<<<<<<< HEAD
         boolean leftBorder;
         if (index == 0) {
             leftBorder = true;
@@ -491,8 +484,8 @@
         } else {
             char nextChar = searchString.charAt(index + word.length());
             rightBorder = isPunctuation(nextChar) || Character.isSpaceChar(nextChar) || nextChar == '-';
-=======
-        return pat.matcher(searchString).find();
+        }
+        return leftBorder && rightBorder;
     }
 
     /**
@@ -503,7 +496,9 @@
      * @param word The word to check for occurrence.
      * @param searchString The search string.
      * @return True if it is contained, false otherwise.
-     */
+     * @deprecated New implementation of {@link #containsWord(String, String)} should be as fast as this.
+     */
+    @Deprecated
     public static boolean containsWordCaseSensitive(String word, String searchString) {
 
         if (searchString.equalsIgnoreCase(word) || searchString.indexOf(" " + word + " ") > -1
@@ -514,9 +509,9 @@
                 || searchString.indexOf(" " + word + ".") > -1 || searchString.indexOf(" " + word + ")") > -1
                 || searchString.indexOf("(" + word + " ") > -1 || searchString.indexOf("(" + word + ")") > -1) {
             return true;
->>>>>>> d53539f0
-        }
-        return leftBorder && rightBorder;
+        }
+
+        return false;
     }
 
     /**
