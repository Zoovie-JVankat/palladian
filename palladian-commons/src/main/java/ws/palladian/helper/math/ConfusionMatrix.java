package ws.palladian.helper.math;

import static java.lang.Math.sqrt;

import java.nio.CharBuffer;
import java.util.*;
import java.util.stream.Collectors;

import org.apache.commons.lang3.tuple.Pair;
import org.apache.commons.lang3.tuple.Triple;

import ws.palladian.helper.collection.CollectionHelper;
import ws.palladian.helper.collection.CountMatrix;

/**
 * <p>
 * A confusion matrix which can be used to evaluate classification results.
 * </p>
 *
 * @author Philipp Katz
 * @author David Urbansky
 * @see <a href="http://en.wikipedia.org/wiki/Confusion_matrix">Wikipedia: Confusion matrix</a>
 */
public class ConfusionMatrix {

    private final CountMatrix<String> confusionMatrix;

    /**
     * <p>
     * Create a new, empty confusion matrix.
     * </p>
     */
    public ConfusionMatrix() {
        confusionMatrix = CountMatrix.create();
    }

    /**
     * <p>
     * Add a classification result to this confusion matrix.
     * </p>
     *
     * @param realCategory The real category of the item.
     * @param predictedCategory The category which was predicted by the classification.
     */
    public void add(String realCategory, String predictedCategory) {
        add(realCategory, predictedCategory, 1);
    }

    /**
     * <p>
     * Add a classification result to this confusion matrix.
     * </p>
     *
     * @param realCategory The real category of the item.
     * @param predictedCategory The category which was predicted by the classification.
     * @param count The number of the classification.
     */
    public void add(String realCategory, String predictedCategory, int count) {
        confusionMatrix.add(predictedCategory, realCategory, count);
    }

    /**
     * <p>
     * Get the accuracy which is defined as <code>accuracy = |correctlyClassified| / |totalDocuments|</code>.
     * </p>
     *
     * @return The accuracy.
     */
    public double getAccuracy() {
        return (double)getTotalCorrect() / getTotalDocuments();
    }

    /**
     * <p>
     * Get the number of correctly classified documents.
     * </p>
     *
     * @return Number of correctly classified documents.
     */
    public int getTotalCorrect() {
        int correct = 0;
        for (String value : getCategories()) {
            correct += confusionMatrix.getCount(value, value);
        }
        return correct;
    }

    /**
     * <p>
     * Get the number of correctly classified documents in a given category.
     * </p>
     *
     * @param category The category.
     * @return Number of correct classified documents in a given category.
     */
    public int getCorrectlyClassifiedDocuments(String category) {
        return confusionMatrix.getCount(category, category);
    }

    /**
     * <p>
     * Get the number of documents classified in a given category.
     * </p>
     *
     * @param category The category.
     * @return Number of documents classified in the given category.
     */
    public int getClassifiedDocuments(String category) {
        return confusionMatrix.getColumn(category).getSum();
    }

    /**
     * <p>
     * Get the number of documents which are actually in the given category.
     * </p>
     *
     * @param category The category.
     * @return Number of documents in the given category.
     */
    public int getRealDocuments(String category) {
        return confusionMatrix.getRow(category).getSum();
    }

    /**
     * <p>
     * Get the number of confusions between two categories.
     * </p>
     *
     * @param realCategory The real category.
     * @param predictedCategory The category which was predicted by the classifier.
     * @return The number of confusions between the real and the predicted category.
     */
    public int getConfusions(String realCategory, String predictedCategory) {
        return confusionMatrix.getCount(predictedCategory, realCategory);
    }

    /**
     * <p>
     * Get the confusions ordered by severity.
     * </p>
     *
     * @return An ordered list of class confusions.
     */
    public List<Triple<String, String, Double>> getOrderedConfusions() {
        List<Triple<String, String, Double>> list = new ArrayList<>();

        for (String c1 : getCategories()) {
            int possible = getRealDocuments(c1);
            for (String c2 : getCategories()) {
                if (c2.equals(c1)) {
                    continue;
                }
                int confusions = getConfusions(c1, c2);
                double confusion = (double)confusions / possible;
                list.add(Triple.of(c1, c2, confusion));
            }
        }

        Collections.sort(list, (o1, o2) -> Double.compare(o2.getRight(), o1.getRight()));

        return list;
    }

    /**
     * <p>
     * Get the most confusing categories, i.e. categories that were classified frequently even though it should have
     * become a different category.
     * </p>
     *
     * @return An ordered list categories.
     */
    public List<String> getMostConfusingCategories() {
        List<Pair<String, Double>> list = new ArrayList<>();

        for (String c1 : getCategories()) {
            int real = getRealDocuments(c1);
            int classified = getClassifiedDocuments(c1);
            double confusion = (double)classified / real;
            list.add(Pair.of(c1, confusion));
        }

        Collections.sort(list, (o1, o2) -> Double.compare(o2.getRight(), o1.getRight()));

        return list.stream().map(Pair::getLeft).collect(Collectors.toList());
    }

    /**
     * <p>
     * Get all categories in the data set.
     * </p>
     *
     * @return The categories in the data set.
     */
    public Set<String> getCategories() {
        return confusionMatrix.getRowKeys();
    }

    /**
     * <p>
     * Get the total number of documents in this confusion matrix.
     * </p>
     *
     * @return The number of documents in the matrix.
     */
    public int getTotalDocuments() {
        int total = 0;
        for (String value : confusionMatrix.getRowKeys()) {
            total += confusionMatrix.getRow(value).getSum();
        }
        return total;
    }

    /**
     * <p>
     * Get the prior of the most likely category. In a data set with evenly distributed classes the highest prior should
     * be <code>1/|categories|</code>.
     * </p>
     *
     * @return The highest prior.
     */
    public double getHighestPrior() {
        int max = 0;
        for (String value : confusionMatrix.getColumnKeys()) {
            max = Math.max(max, confusionMatrix.getRow(value).getSum());
        }
        int sum = getTotalDocuments();
        if (sum == 0) {
            return 0;
        }
        return (double)max / sum;
    }

    /**
     * <p>
     * Get the superiority for the classification result. Superiority is the factor with which the classifier is better
     * than the highest prior in the data set: <code>superiority
     * = percentCorrectlyClassified / percentHighestPrior</code>. A superiority of 1 means it doesn't make sense
     * classifying at all since we could simply always take the category with the highest prior. A superiority smaller 1
     * means the classifier is harmful.
     * </p>
     *
     * @return The superiority.
     */
    public double getSuperiority() {
        return getAccuracy() / getHighestPrior();
    }

    /**
     * <p>
     * Get the precision for a given category. <code>precision = |TP| / (|TP| + |FP|)</code>.
     * </p>
     *
     * @param category The category.
     * @return The precision for a given category.
     */
    public double getPrecision(String category) {
        int correct = getCorrectlyClassifiedDocuments(category);
        int classified = getClassifiedDocuments(category);
        if (classified == 0) {
            return Double.NaN;
        }
        return (double)correct / classified;
    }

    /**
     * <p>
     * Get the recall for a given category. <code>recall = |TP| / (|TP| + |FN|)</code>.
     * </p>
     *
     * @param category The category.
     * @return The recall for a given category.
     */
    public double getRecall(String category) {
        int correct = getCorrectlyClassifiedDocuments(category);
        int real = getRealDocuments(category);
        if (real == 0) {
            return 1;
        }
        return (double)correct / real;
    }

    /**
     * <p>
     * Get the F measure for a given category.
     * </p>
     *
     * @param category The category.
     * @param alpha A value between 0 and 1 to weight precision and recall (1.0 for F1). Use values of 2.0 for
     *            F2 score and 0.5 for F0.5 score and so on.
     * @return The F measure for a given category.
     */
    public double getF(double alpha, String category) {
        double precision = getPrecision(category);
        double recall = getRecall(category);
        if (Double.isNaN(precision)) {
            return Double.NaN;
        }
        double alphaSquare = alpha * alpha;
        return (1. + alphaSquare) * (precision * recall / (alphaSquare * precision + recall));
    }

    /**
     * <p>
     * Calculate the sensitivity for a given category. <code>sensitivity = |TP| / (|TP| + |FN|)</code>. Sensitivity
     * specifies what percentage of actual category members were found. 100 % sensitivity means that all actual
     * documents belonging to the category were classified correctly.
     * </p>
     *
     * @param category The category.
     * @return The sensitivity for the given category.
     */
    public double getSensitivity(String category) {
        int truePositives = getCorrectlyClassifiedDocuments(category);
        int realPositives = getRealDocuments(category);
        int falseNegatives = realPositives - truePositives;
        if (truePositives + falseNegatives == 0) {
            return Double.NaN;
        }
        return (double)truePositives / (truePositives + falseNegatives);
    }

    /**
     * <p>
     * Calculate the specificity for a given category. <code>specificity = |TN| / (|TN| + |FP|)</code>. Specificity
     * specifies what percentage of not-category members were recognized as such. 100 % specificity means that there
     * were no documents classified as category member when they were actually not.
     * </p>
     *
     * @param category The category.
     * @return The specificity for the given category.
     */
    public double getSpecificity(String category) {
        int truePositives = getCorrectlyClassifiedDocuments(category);
        int realPositives = getRealDocuments(category);
        int classifiedPositives = getClassifiedDocuments(category);

        int falsePositives = classifiedPositives - truePositives;
        int falseNegatives = realPositives - truePositives;
        int trueNegatives = getTotalDocuments() - classifiedPositives - falseNegatives;

        if (trueNegatives + falsePositives == 0) {
            return Double.NaN;
        }

        return (double)trueNegatives / (trueNegatives + falsePositives);
    }

    /**
     * <p>
     * Calculate the accuracy for a given category. <code>accuracy = (|TP| + |TN|) / (|TP| + |TN| + |FP| + |FN|)</code>.
     * </p>
     *
     * @param category The category.
     * @return The accuracy for the given category.
     */
    public double getAccuracy(String category) {
        int truePositives = getCorrectlyClassifiedDocuments(category);
        int realPositives = getRealDocuments(category);
        int classifiedPositives = getClassifiedDocuments(category);

        int falsePositives = classifiedPositives - truePositives;
        int falseNegatives = realPositives - truePositives;
        int trueNegatives = getTotalDocuments() - classifiedPositives - falseNegatives;

        if (truePositives + trueNegatives + falsePositives + falseNegatives == 0) {
            return Double.NaN;
        }

        return (double)(truePositives + trueNegatives)
                / (truePositives + trueNegatives + falsePositives + falseNegatives);
    }

    /**
     * <p>
     * Calculate the prior for the given category. The prior is determined by calculating the frequency of the category
     * in the data set and dividing it by the total number of documents.
     * </p>
     *
     * @param category The category for which the prior should be determined.
     * @return The prior for the given category.
     */
    public double getPrior(String category) {
        int documentCount = getRealDocuments(category);
        int totalAssigned = getTotalDocuments();
        if (totalAssigned == 0) {
            return 0;
        }
        return (double)documentCount / totalAssigned;
    }

    /**
     * <p>
     * Get the average precision of all categories.
     * </p>
     *
     * @param weighted <code>true</code> to weight each category by its prior probability, <code>false</code> to weight
     *            each category equally.
     * @return The average precision of all categories.
     */
    public double getAveragePrecision(boolean weighted) {
        double precision = 0.0;
        for (String category : getCategories()) {
            double precisionForCategory = getPrecision(category);
            if (Double.isNaN(precisionForCategory)) {
                continue;
            }
            double weight = weighted ? getPrior(category) : 1;
            precision += precisionForCategory * weight;
        }
        if (weighted) {
            return precision;
        }
        int count = getCategories().size();
        if (count == 0) {
            return Double.NaN;
        }
        return precision / count;
    }

    /**
     * <p>
     * Get the average recall of all categories.
     * </p>
     *
     * @param weighted <code>true</code> to weight each category by its prior probability, <code>false</code> to weight
     *            each category equally.
     * @return The average recall of all categories.
     */
    public double getAverageRecall(boolean weighted) {
        double recall = 0.0;
        for (String category : getCategories()) {
            double recallForCategory = getRecall(category);
            if (Double.isNaN(recallForCategory)) {
                continue;
            }
            double weight = weighted ? getPrior(category) : 1;
            recall += recallForCategory * weight;
        }
        if (weighted) {
            return recall;
        }
        int count = getCategories().size();
        if (count == 0) {
            return Double.NaN;
        }
        return recall / count;
    }

    /**
     * <p>
     * Get the average F measure of all categories.
     * </p>
     *
     * @param alpha A value between 0 and 1 to weight precision and recall (1.0 for F1). Use values of 2.0 for
     *            F2 score and 0.5 for F0.5 score and so on.
     * @param weighted <code>true</code> to weight each category by its prior probability, <code>false</code> to weight
     *            each category equally.
     * @return The average F of all categories.
     */
    public double getAverageF(double alpha, boolean weighted) {
        double f = 0.0;
        for (String category : getCategories()) {
            double fForCategory = getF(alpha, category);
            if (Double.isNaN(fForCategory)) {
                continue;
            }
            double weight = weighted ? getPrior(category) : 1;
            f += fForCategory * weight;
        }
        if (weighted) {
            return f;
        }
        int count = getCategories().size();
        if (count == 0) {
            return Double.NaN;
        }
        return f / count;
    }

    /**
     * <p>
     * Calculate the average sensitivity.
     * </p>
     *
     * @param weighted <code>true</code> to weight each category by its prior probability, <code>false</code> to weight
     *            each category equally.
     * @return The average sensitivity for all categories.
     */
    public double getAverageSensitivity(boolean weighted) {
        double sensitivity = 0.0;
        for (String category : getCategories()) {
            double sensitivityForCategory = getSensitivity(category);
            if (Double.isNaN(sensitivityForCategory)) {
                continue;
            }
            double weight = weighted ? getPrior(category) : 1;
            sensitivity += sensitivityForCategory * weight;
        }
        if (weighted) {
            return sensitivity;
        }
        int count = getCategories().size();
        if (count == 0) {
            return Double.NaN;
        }
        return sensitivity / count;
    }

    /**
     * <p>
     * Calculate the average specificity.
     * </p>
     *
     * @param weighted <code>true</code> to weight each category by its prior probability, <code>false</code> to weight
     *            each category equally.
     * @return The average accuracy for all categories.
     */
    public double getAverageSpecificity(boolean weighted) {
        double specificity = 0.0;
        for (String category : getCategories()) {
            double specifityForCategory = getSpecificity(category);
            if (Double.isNaN(specifityForCategory)) {
                return Double.NaN;
            }
            double weight = weighted ? getPrior(category) : 1;
            specificity += specifityForCategory * weight;
        }
        if (weighted) {
            return specificity;
        }
        int count = getCategories().size();
        if (count == 0) {
            return Double.NaN;
        }
        return specificity / count;
    }

    /**
     * <p>
     * Calculate the average accuracy.
     * </p>
     *
     * @param weighted <code>true</code> to weight each category by its prior probability, <code>false</code> to weight
     *            each category equally.
     * @return The average accuracy for all categories.
     * @deprecated Why should one want to average this?
     */
    @Deprecated
    public double getAverageAccuracy(boolean weighted) {
        double accuracy = 0.0;
        for (String category : getCategories()) {
            double accuracyForCategory = getAccuracy(category);
            if (Double.isNaN(accuracyForCategory)) {
                return Double.NaN;
            }
            double weight = weighted ? getPrior(category) : 1;
            accuracy += accuracyForCategory * weight;
        }
        if (weighted) {
            return accuracy;
        }
        int count = getCategories().size();
        if (count == 0) {
            return Double.NaN;
        }
        return accuracy / count;
    }
<<<<<<< HEAD
=======
    
	/**
	 * <p>
	 * Calculate the
	 * <a href="https://en.wikipedia.org/wiki/Matthews_correlation_coefficient">
	 * Matthews correlation coefficient</a>, in case this is a binary
	 * classification problem (ie. {@link #getCategories()} has a size of two).
	 * A coefficient of +1 represents a perfect prediction, 0 represents a
	 * random prediction by prior, -1 represents worst prediction.
	 * </p>
	 * 
	 * @return The Matthews correlation coefficient in range [-1,+1].
	 */
	public double getMatthewsCorrelationCoefficient() {
		if (getCategories().size() != 2) {
			throw new IllegalStateException("Matthews correlation coefficient only works for binary classifications");
		}
		Iterator<String> iterator = getCategories().iterator();
		// it doesn't matter, which class we consider positive or negative;
		// result is the same
		String positive = iterator.next();
		String negative = iterator.next();
		int tp = getConfusions(positive, positive);
		int tn = getConfusions(negative, negative);
		int fp = getConfusions(negative, positive);
		int fn = getConfusions(positive, negative);
		return calculateMatthewsCorrelationCoefficient(tp, tn, fp, fn);
	}

	public static double calculateMatthewsCorrelationCoefficient(int tp, int tn, int fp, int fn) {
		double denominator = sqrt(tp + fp) * sqrt(tp + fn) * sqrt(tn + fp) * sqrt(tn + fn);
		long numerator = (long) tp * tn - (long) fp * fn;
		return denominator != 0 ? numerator / denominator : 0;
	}
>>>>>>> d1ebb392

    /**
     * <p>
     * Calculate the
     * <a href="https://en.wikipedia.org/wiki/Matthews_correlation_coefficient">
     * Matthews correlation coefficient</a>, in case this is a binary
     * classification problem (ie. {@link #getCategories()} has a size of two).
     * A coefficient of +1 represents a perfect prediction, 0 represents a
     * random prediction by prior, -1 represents worst prediction.
     * </p>
     *
     * @return The Matthews correlation coefficient in range [-1,+1].
     */
    public double getMatthewsCorrelationCoefficient() {
        if (getCategories().size() != 2) {
            throw new IllegalStateException("Matthews correlation coefficient only works for binary classifications");
        }
        Iterator<String> iterator = getCategories().iterator();
        // it doesn't matter, which class we consider positive or negative;
        // result is the same
        String positive = iterator.next();
        String negative = iterator.next();
        int tp = getConfusions(positive, positive);
        int tn = getConfusions(negative, negative);
        int fp = getConfusions(negative, positive);
        int fn = getConfusions(positive, negative);
        double denominator = sqrt(tp + fp) * sqrt(tp + fn) * sqrt(tn + fp) * sqrt(tn + fn);
        return denominator != 0 ? (tp * tn - fp * fn) / denominator : 0;
    }

    /**
     * FIXME this formatting is weird
     */
    @Override
    public String toString() {
        return toString(false);
    }

    public String toString(boolean tsv) {
        StringBuilder out = new StringBuilder("Confusion Matrix:\n\n");
        List<String> possibleClasses = new ArrayList<>(getCategories());
        StringBuilder headerBuilder = new StringBuilder();
        int maxClassNameLength = 0;
        for (String clazz : possibleClasses) {
            if (!tsv) {
                headerBuilder.append(clazz).append(" ");
            } else {
                headerBuilder.append(clazz).append("\t");
            }
            maxClassNameLength = clazz.length() > maxClassNameLength ? clazz.length() : maxClassNameLength;
        }
        headerBuilder.append("total");
        String classNameLengthSpace = CharBuffer.allocate(maxClassNameLength).toString().replace('\0', ' ');
        out.append(classNameLengthSpace).append("\t").append("classified as:\n");
        out.append(classNameLengthSpace).append("\t").append(headerBuilder);
        out.append("\n");

        for (String clazz : possibleClasses) {
            out.append(clazz);
            out.append(CharBuffer.allocate(maxClassNameLength - clazz.length()).toString().replace('\0', ' '));
            out.append("\t");
            for (String predictedClazz : possibleClasses) {
                Integer value = confusionMatrix.get(predictedClazz, clazz);
                value = value == null ? 0 : value;
                if (!tsv) {
                    int valueSize = value.toString().length();
                    int remainingLength = predictedClazz.length() - valueSize + 1;
                    int spacesInFrontOfValue = Math.max((int)Math.ceil((double)remainingLength / 2), 0);
                    out.append(CharBuffer.allocate(spacesInFrontOfValue).toString().replace('\0', ' '));
                    out.append(value);
                    int spacesAfterValue = Math.max(predictedClazz.length() - valueSize - spacesInFrontOfValue, 1);
                    out.append(CharBuffer.allocate(spacesAfterValue).toString().replace('\0', ' '));
                } else {
                    out.append(value);
                    out.append("\t");
                }
            }
            out.append(getRealDocuments(clazz));
            out.append("\n");
        }

        out.append("\n");
        out.append("\n");

        out.append("Strongest Confusions (Top 100):\n");
        List<Triple<String, String, Double>> strongConfusions = CollectionHelper.getSublist(getOrderedConfusions(), 0,
                100);
        for (Triple strongConfusion : strongConfusions) {
            out.append(strongConfusion.getLeft()).append(" => ").append(strongConfusion.getMiddle()).append("\t")
                    .append(strongConfusion.getRight()).append("\n");
        }
        out.append("\n");

        out.append("Most Confusing Categories (Top 100) :\n");
        List<String> mostConfusingCategories = CollectionHelper.getSublist(getMostConfusingCategories(), 0, 100);
        for (String mostConfusingCategory : mostConfusingCategories) {
            out.append(mostConfusingCategory).append("\n");
        }
        out.append("\n");

        if (!tsv) {
            out.append(classNameLengthSpace).append("  ").append("prior  precision recall f1-measure accuracy\n");
        } else {
            out.append("\tprior\tprecision\trecall\tf1-measure\taccuracy\n");
        }

        for (String clazz : possibleClasses) {

            if (!tsv) {
                out.append(clazz).append(": ");
                int missingSpaces = maxClassNameLength - clazz.length();
                if (missingSpaces > 0) {
                    out.append(CharBuffer.allocate(missingSpaces).toString().replace('\0', ' '));
                }
            } else {
                out.append(clazz).append(":\t");
            }

            double prior = MathHelper.round(getPrior(clazz), 4);
            double precision = MathHelper.round(getPrecision(clazz), 4);
            double recall = MathHelper.round(getRecall(clazz), 4);
            double accuracy = MathHelper.round(getAccuracy(clazz), 4);
            double f1measure = MathHelper.round(getF(1.0, clazz), 4);
            out.append(prior);
            if (!tsv) {
                int precisionSpaces = "prior  ".length() - String.valueOf(prior).length();
                out.append(CharBuffer.allocate(Math.max(precisionSpaces, 0)).toString().replace('\0', ' '))
                        .append(precision);
            } else {
                out.append("\t").append(precision);
            }
            if (!tsv) {
                int recallSpaces = "precision ".length() - String.valueOf(precision).length();
                out.append(CharBuffer.allocate(Math.max(recallSpaces, 0)).toString().replace('\0', ' ')).append(recall);
            } else {
                out.append("\t").append(recall);
            }
            if (!tsv) {
                int f1MeasureSpaces = "recall ".length() - String.valueOf(recall).length();
                out.append(CharBuffer.allocate(Math.max(f1MeasureSpaces, 0)).toString().replace('\0', ' '))
                        .append(f1measure);
            } else {
                out.append("\t").append(f1measure);
            }
            if (!tsv) {
                int accuracySpaces = "f1-measure ".length() - String.valueOf(f1measure).length();
                out.append(CharBuffer.allocate(Math.max(accuracySpaces, 0)).toString().replace('\0', ' '))
                        .append(accuracy);
            } else {
                out.append("\t").append(accuracy);
            }
            out.append("\n");
        }

        out.append("\n");
        out.append("Accuracy:\t").append(MathHelper.round(getAccuracy(), 4)).append('\n');
        out.append("Highest Prior:\t").append(MathHelper.round(getHighestPrior(), 4)).append('\n');
        out.append("Superiority:\t").append(MathHelper.round(getSuperiority(), 4)).append('\n');
        if (getCategories().size() == 2) {
            out.append("Matthews Correlation Coefficient:\t")
                    .append(MathHelper.round(getMatthewsCorrelationCoefficient(), 4)).append('\n');
        }
        out.append("# Documents:\t").append(getTotalDocuments()).append('\n');
        out.append("# Correctly Classified:\t").append(getTotalCorrect()).append('\n');
        out.append("\n");
        out.append("Average Precision:\t").append(MathHelper.round(getAveragePrecision(true), 4)).append('\n');
        out.append("Average Recall:\t").append(MathHelper.round(getAverageRecall(true), 4)).append('\n');
        out.append("Average F1:\t").append(MathHelper.round(getAverageF(0.5, true), 4)).append('\n');
        out.append("Average Sensitivity:\t").append(MathHelper.round(getAverageSensitivity(true), 4)).append('\n');
        out.append("Average Specificity:\t").append(MathHelper.round(getAverageSpecificity(true), 4)).append('\n');
        // out.append("Average Accuracy:\t").append(MathHelper.round(getAverageAccuracy(true), 4)).append('\n');

        return out.toString();

    }

}<|MERGE_RESOLUTION|>--- conflicted
+++ resolved
@@ -3,20 +3,18 @@
 import static java.lang.Math.sqrt;
 
 import java.nio.CharBuffer;
-import java.util.*;
-import java.util.stream.Collectors;
-
-import org.apache.commons.lang3.tuple.Pair;
-import org.apache.commons.lang3.tuple.Triple;
-
-import ws.palladian.helper.collection.CollectionHelper;
+import java.util.ArrayList;
+import java.util.Iterator;
+import java.util.List;
+import java.util.Set;
+
 import ws.palladian.helper.collection.CountMatrix;
 
 /**
  * <p>
  * A confusion matrix which can be used to evaluate classification results.
  * </p>
- *
+ * 
  * @author Philipp Katz
  * @author David Urbansky
  * @see <a href="http://en.wikipedia.org/wiki/Confusion_matrix">Wikipedia: Confusion matrix</a>
@@ -38,7 +36,7 @@
      * <p>
      * Add a classification result to this confusion matrix.
      * </p>
-     *
+     * 
      * @param realCategory The real category of the item.
      * @param predictedCategory The category which was predicted by the classification.
      */
@@ -50,7 +48,7 @@
      * <p>
      * Add a classification result to this confusion matrix.
      * </p>
-     *
+     * 
      * @param realCategory The real category of the item.
      * @param predictedCategory The category which was predicted by the classification.
      * @param count The number of the classification.
@@ -63,7 +61,7 @@
      * <p>
      * Get the accuracy which is defined as <code>accuracy = |correctlyClassified| / |totalDocuments|</code>.
      * </p>
-     *
+     * 
      * @return The accuracy.
      */
     public double getAccuracy() {
@@ -74,7 +72,7 @@
      * <p>
      * Get the number of correctly classified documents.
      * </p>
-     *
+     * 
      * @return Number of correctly classified documents.
      */
     public int getTotalCorrect() {
@@ -89,7 +87,7 @@
      * <p>
      * Get the number of correctly classified documents in a given category.
      * </p>
-     *
+     * 
      * @param category The category.
      * @return Number of correct classified documents in a given category.
      */
@@ -101,7 +99,7 @@
      * <p>
      * Get the number of documents classified in a given category.
      * </p>
-     *
+     * 
      * @param category The category.
      * @return Number of documents classified in the given category.
      */
@@ -113,7 +111,7 @@
      * <p>
      * Get the number of documents which are actually in the given category.
      * </p>
-     *
+     * 
      * @param category The category.
      * @return Number of documents in the given category.
      */
@@ -125,7 +123,7 @@
      * <p>
      * Get the number of confusions between two categories.
      * </p>
-     *
+     * 
      * @param realCategory The real category.
      * @param predictedCategory The category which was predicted by the classifier.
      * @return The number of confusions between the real and the predicted category.
@@ -136,59 +134,9 @@
 
     /**
      * <p>
-     * Get the confusions ordered by severity.
-     * </p>
-     *
-     * @return An ordered list of class confusions.
-     */
-    public List<Triple<String, String, Double>> getOrderedConfusions() {
-        List<Triple<String, String, Double>> list = new ArrayList<>();
-
-        for (String c1 : getCategories()) {
-            int possible = getRealDocuments(c1);
-            for (String c2 : getCategories()) {
-                if (c2.equals(c1)) {
-                    continue;
-                }
-                int confusions = getConfusions(c1, c2);
-                double confusion = (double)confusions / possible;
-                list.add(Triple.of(c1, c2, confusion));
-            }
-        }
-
-        Collections.sort(list, (o1, o2) -> Double.compare(o2.getRight(), o1.getRight()));
-
-        return list;
-    }
-
-    /**
-     * <p>
-     * Get the most confusing categories, i.e. categories that were classified frequently even though it should have
-     * become a different category.
-     * </p>
-     *
-     * @return An ordered list categories.
-     */
-    public List<String> getMostConfusingCategories() {
-        List<Pair<String, Double>> list = new ArrayList<>();
-
-        for (String c1 : getCategories()) {
-            int real = getRealDocuments(c1);
-            int classified = getClassifiedDocuments(c1);
-            double confusion = (double)classified / real;
-            list.add(Pair.of(c1, confusion));
-        }
-
-        Collections.sort(list, (o1, o2) -> Double.compare(o2.getRight(), o1.getRight()));
-
-        return list.stream().map(Pair::getLeft).collect(Collectors.toList());
-    }
-
-    /**
-     * <p>
      * Get all categories in the data set.
      * </p>
-     *
+     * 
      * @return The categories in the data set.
      */
     public Set<String> getCategories() {
@@ -199,7 +147,7 @@
      * <p>
      * Get the total number of documents in this confusion matrix.
      * </p>
-     *
+     * 
      * @return The number of documents in the matrix.
      */
     public int getTotalDocuments() {
@@ -215,7 +163,7 @@
      * Get the prior of the most likely category. In a data set with evenly distributed classes the highest prior should
      * be <code>1/|categories|</code>.
      * </p>
-     *
+     * 
      * @return The highest prior.
      */
     public double getHighestPrior() {
@@ -238,7 +186,7 @@
      * classifying at all since we could simply always take the category with the highest prior. A superiority smaller 1
      * means the classifier is harmful.
      * </p>
-     *
+     * 
      * @return The superiority.
      */
     public double getSuperiority() {
@@ -249,7 +197,7 @@
      * <p>
      * Get the precision for a given category. <code>precision = |TP| / (|TP| + |FP|)</code>.
      * </p>
-     *
+     * 
      * @param category The category.
      * @return The precision for a given category.
      */
@@ -266,7 +214,7 @@
      * <p>
      * Get the recall for a given category. <code>recall = |TP| / (|TP| + |FN|)</code>.
      * </p>
-     *
+     * 
      * @param category The category.
      * @return The recall for a given category.
      */
@@ -283,7 +231,7 @@
      * <p>
      * Get the F measure for a given category.
      * </p>
-     *
+     * 
      * @param category The category.
      * @param alpha A value between 0 and 1 to weight precision and recall (1.0 for F1). Use values of 2.0 for
      *            F2 score and 0.5 for F0.5 score and so on.
@@ -305,7 +253,7 @@
      * specifies what percentage of actual category members were found. 100 % sensitivity means that all actual
      * documents belonging to the category were classified correctly.
      * </p>
-     *
+     * 
      * @param category The category.
      * @return The sensitivity for the given category.
      */
@@ -325,7 +273,7 @@
      * specifies what percentage of not-category members were recognized as such. 100 % specificity means that there
      * were no documents classified as category member when they were actually not.
      * </p>
-     *
+     * 
      * @param category The category.
      * @return The specificity for the given category.
      */
@@ -349,7 +297,7 @@
      * <p>
      * Calculate the accuracy for a given category. <code>accuracy = (|TP| + |TN|) / (|TP| + |TN| + |FP| + |FN|)</code>.
      * </p>
-     *
+     * 
      * @param category The category.
      * @return The accuracy for the given category.
      */
@@ -375,7 +323,7 @@
      * Calculate the prior for the given category. The prior is determined by calculating the frequency of the category
      * in the data set and dividing it by the total number of documents.
      * </p>
-     *
+     * 
      * @param category The category for which the prior should be determined.
      * @return The prior for the given category.
      */
@@ -392,7 +340,7 @@
      * <p>
      * Get the average precision of all categories.
      * </p>
-     *
+     * 
      * @param weighted <code>true</code> to weight each category by its prior probability, <code>false</code> to weight
      *            each category equally.
      * @return The average precision of all categories.
@@ -421,7 +369,7 @@
      * <p>
      * Get the average recall of all categories.
      * </p>
-     *
+     * 
      * @param weighted <code>true</code> to weight each category by its prior probability, <code>false</code> to weight
      *            each category equally.
      * @return The average recall of all categories.
@@ -450,7 +398,7 @@
      * <p>
      * Get the average F measure of all categories.
      * </p>
-     *
+     * 
      * @param alpha A value between 0 and 1 to weight precision and recall (1.0 for F1). Use values of 2.0 for
      *            F2 score and 0.5 for F0.5 score and so on.
      * @param weighted <code>true</code> to weight each category by its prior probability, <code>false</code> to weight
@@ -481,7 +429,7 @@
      * <p>
      * Calculate the average sensitivity.
      * </p>
-     *
+     * 
      * @param weighted <code>true</code> to weight each category by its prior probability, <code>false</code> to weight
      *            each category equally.
      * @return The average sensitivity for all categories.
@@ -510,7 +458,7 @@
      * <p>
      * Calculate the average specificity.
      * </p>
-     *
+     * 
      * @param weighted <code>true</code> to weight each category by its prior probability, <code>false</code> to weight
      *            each category equally.
      * @return The average accuracy for all categories.
@@ -539,7 +487,7 @@
      * <p>
      * Calculate the average accuracy.
      * </p>
-     *
+     * 
      * @param weighted <code>true</code> to weight each category by its prior probability, <code>false</code> to weight
      *            each category equally.
      * @return The average accuracy for all categories.
@@ -565,8 +513,6 @@
         }
         return accuracy / count;
     }
-<<<<<<< HEAD
-=======
     
 	/**
 	 * <p>
@@ -601,59 +547,17 @@
 		long numerator = (long) tp * tn - (long) fp * fn;
 		return denominator != 0 ? numerator / denominator : 0;
 	}
->>>>>>> d1ebb392
-
-    /**
-     * <p>
-     * Calculate the
-     * <a href="https://en.wikipedia.org/wiki/Matthews_correlation_coefficient">
-     * Matthews correlation coefficient</a>, in case this is a binary
-     * classification problem (ie. {@link #getCategories()} has a size of two).
-     * A coefficient of +1 represents a perfect prediction, 0 represents a
-     * random prediction by prior, -1 represents worst prediction.
-     * </p>
-     *
-     * @return The Matthews correlation coefficient in range [-1,+1].
-     */
-    public double getMatthewsCorrelationCoefficient() {
-        if (getCategories().size() != 2) {
-            throw new IllegalStateException("Matthews correlation coefficient only works for binary classifications");
-        }
-        Iterator<String> iterator = getCategories().iterator();
-        // it doesn't matter, which class we consider positive or negative;
-        // result is the same
-        String positive = iterator.next();
-        String negative = iterator.next();
-        int tp = getConfusions(positive, positive);
-        int tn = getConfusions(negative, negative);
-        int fp = getConfusions(negative, positive);
-        int fn = getConfusions(positive, negative);
-        double denominator = sqrt(tp + fp) * sqrt(tp + fn) * sqrt(tn + fp) * sqrt(tn + fn);
-        return denominator != 0 ? (tp * tn - fp * fn) / denominator : 0;
-    }
-
-    /**
-     * FIXME this formatting is weird
-     */
+
     @Override
     public String toString() {
-        return toString(false);
-    }
-
-    public String toString(boolean tsv) {
         StringBuilder out = new StringBuilder("Confusion Matrix:\n\n");
         List<String> possibleClasses = new ArrayList<>(getCategories());
         StringBuilder headerBuilder = new StringBuilder();
-        int maxClassNameLength = 0;
+        int  maxClassNameLength = 0;
         for (String clazz : possibleClasses) {
-            if (!tsv) {
-                headerBuilder.append(clazz).append(" ");
-            } else {
-                headerBuilder.append(clazz).append("\t");
-            }
+            headerBuilder.append(clazz).append(" ");
             maxClassNameLength = clazz.length() > maxClassNameLength ? clazz.length() : maxClassNameLength;
         }
-        headerBuilder.append("total");
         String classNameLengthSpace = CharBuffer.allocate(maxClassNameLength).toString().replace('\0', ' ');
         out.append(classNameLengthSpace).append("\t").append("classified as:\n");
         out.append(classNameLengthSpace).append("\t").append(headerBuilder);
@@ -666,58 +570,25 @@
             for (String predictedClazz : possibleClasses) {
                 Integer value = confusionMatrix.get(predictedClazz, clazz);
                 value = value == null ? 0 : value;
-                if (!tsv) {
-                    int valueSize = value.toString().length();
-                    int remainingLength = predictedClazz.length() - valueSize + 1;
-                    int spacesInFrontOfValue = Math.max((int)Math.ceil((double)remainingLength / 2), 0);
-                    out.append(CharBuffer.allocate(spacesInFrontOfValue).toString().replace('\0', ' '));
-                    out.append(value);
-                    int spacesAfterValue = Math.max(predictedClazz.length() - valueSize - spacesInFrontOfValue, 1);
-                    out.append(CharBuffer.allocate(spacesAfterValue).toString().replace('\0', ' '));
-                } else {
-                    out.append(value);
-                    out.append("\t");
-                }
-            }
-            out.append(getRealDocuments(clazz));
+                int valueSize = value.toString().length();
+                int remainingLength = predictedClazz.length() - valueSize + 1;
+                int spacesInFrontOfValue = Math.max((int)Math.ceil((double)remainingLength / 2), 0);
+                out.append(CharBuffer.allocate(spacesInFrontOfValue).toString().replace('\0', ' '));
+                out.append(value);
+                int spacesAfterValue = Math.max(predictedClazz.length() - valueSize - spacesInFrontOfValue, 1);
+                out.append(CharBuffer.allocate(spacesAfterValue).toString().replace('\0', ' '));
+            }
             out.append("\n");
         }
 
         out.append("\n");
-        out.append("\n");
-
-        out.append("Strongest Confusions (Top 100):\n");
-        List<Triple<String, String, Double>> strongConfusions = CollectionHelper.getSublist(getOrderedConfusions(), 0,
-                100);
-        for (Triple strongConfusion : strongConfusions) {
-            out.append(strongConfusion.getLeft()).append(" => ").append(strongConfusion.getMiddle()).append("\t")
-                    .append(strongConfusion.getRight()).append("\n");
-        }
-        out.append("\n");
-
-        out.append("Most Confusing Categories (Top 100) :\n");
-        List<String> mostConfusingCategories = CollectionHelper.getSublist(getMostConfusingCategories(), 0, 100);
-        for (String mostConfusingCategory : mostConfusingCategories) {
-            out.append(mostConfusingCategory).append("\n");
-        }
-        out.append("\n");
-
-        if (!tsv) {
-            out.append(classNameLengthSpace).append("  ").append("prior  precision recall f1-measure accuracy\n");
-        } else {
-            out.append("\tprior\tprecision\trecall\tf1-measure\taccuracy\n");
-        }
+        out.append(classNameLengthSpace).append("  ").append("prior  precision recall f1-measure accuracy\n");
 
         for (String clazz : possibleClasses) {
-
-            if (!tsv) {
-                out.append(clazz).append(": ");
-                int missingSpaces = maxClassNameLength - clazz.length();
-                if (missingSpaces > 0) {
-                    out.append(CharBuffer.allocate(missingSpaces).toString().replace('\0', ' '));
-                }
-            } else {
-                out.append(clazz).append(":\t");
+            out.append(clazz).append(": ");
+            int  missingSpaces = maxClassNameLength - clazz.length();
+            if (missingSpaces > 0) {
+                out.append(CharBuffer.allocate(missingSpaces).toString().replace('\0', ' '));
             }
 
             double prior = MathHelper.round(getPrior(clazz), 4);
@@ -726,33 +597,16 @@
             double accuracy = MathHelper.round(getAccuracy(clazz), 4);
             double f1measure = MathHelper.round(getF(1.0, clazz), 4);
             out.append(prior);
-            if (!tsv) {
-                int precisionSpaces = "prior  ".length() - String.valueOf(prior).length();
-                out.append(CharBuffer.allocate(Math.max(precisionSpaces, 0)).toString().replace('\0', ' '))
-                        .append(precision);
-            } else {
-                out.append("\t").append(precision);
-            }
-            if (!tsv) {
-                int recallSpaces = "precision ".length() - String.valueOf(precision).length();
-                out.append(CharBuffer.allocate(Math.max(recallSpaces, 0)).toString().replace('\0', ' ')).append(recall);
-            } else {
-                out.append("\t").append(recall);
-            }
-            if (!tsv) {
-                int f1MeasureSpaces = "recall ".length() - String.valueOf(recall).length();
-                out.append(CharBuffer.allocate(Math.max(f1MeasureSpaces, 0)).toString().replace('\0', ' '))
-                        .append(f1measure);
-            } else {
-                out.append("\t").append(f1measure);
-            }
-            if (!tsv) {
-                int accuracySpaces = "f1-measure ".length() - String.valueOf(f1measure).length();
-                out.append(CharBuffer.allocate(Math.max(accuracySpaces, 0)).toString().replace('\0', ' '))
-                        .append(accuracy);
-            } else {
-                out.append("\t").append(accuracy);
-            }
+            int precisionSpaces = "prior  ".length() - String.valueOf(prior).length();
+            out.append(CharBuffer.allocate(Math.max(precisionSpaces, 0)).toString().replace('\0', ' ')).append(
+                    precision);
+            int recallSpaces = "precision ".length() - String.valueOf(precision).length();
+            out.append(CharBuffer.allocate(Math.max(recallSpaces, 0)).toString().replace('\0', ' ')).append(recall);
+            int f1MeasureSpaces = "recall ".length() - String.valueOf(recall).length();
+            out.append(CharBuffer.allocate(Math.max(f1MeasureSpaces, 0)).toString().replace('\0', ' ')).append(
+                    f1measure);
+            int accuracySpaces = "f1-measure ".length() - String.valueOf(f1measure).length();
+            out.append(CharBuffer.allocate(Math.max(accuracySpaces, 0)).toString().replace('\0', ' ')).append(accuracy);
             out.append("\n");
         }
 
@@ -761,8 +615,7 @@
         out.append("Highest Prior:\t").append(MathHelper.round(getHighestPrior(), 4)).append('\n');
         out.append("Superiority:\t").append(MathHelper.round(getSuperiority(), 4)).append('\n');
         if (getCategories().size() == 2) {
-            out.append("Matthews Correlation Coefficient:\t")
-                    .append(MathHelper.round(getMatthewsCorrelationCoefficient(), 4)).append('\n');
+        	out.append("Matthews Correlation Coefficient:\t").append(MathHelper.round(getMatthewsCorrelationCoefficient(), 4)).append('\n');
         }
         out.append("# Documents:\t").append(getTotalDocuments()).append('\n');
         out.append("# Correctly Classified:\t").append(getTotalCorrect()).append('\n');
