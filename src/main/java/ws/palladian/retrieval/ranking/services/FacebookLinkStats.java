--- conflicted
+++ resolved
@@ -73,13 +73,9 @@
             String encUrl = UrlHelper.urlEncode(url);
             JSONObject json = null;
             try {
-<<<<<<< HEAD
                 String requestUrl = FQL_QUERY + "url='" + encUrl + "'";
-                System.out.println(requestUrl);
                 HttpResult httpResult = retriever.httpGet(requestUrl);
-=======
-                HttpResult httpResult = retriever.httpGet(FQL_QUERY + "url='" + encUrl + "'");
->>>>>>> 1623739a
+
                 JSONArray jsonArray = new JSONArray(new String(httpResult.getContent()));
                 if (jsonArray.length() == 1) {
                     json = jsonArray.getJSONObject(0);
