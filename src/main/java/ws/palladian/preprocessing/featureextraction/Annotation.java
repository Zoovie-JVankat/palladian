--- conflicted
+++ resolved
@@ -131,8 +131,6 @@
         return this.viewName;
     }
 
-<<<<<<< HEAD
-=======
     /**
      * <p>
      * The natural ordering of {@code Annotation}s depends on the {@code Annotation}'s start position. An
@@ -148,7 +146,6 @@
         return this.getStartPosition().compareTo(annotation.getStartPosition());
     }
 
->>>>>>> 7dc5936c
     //
     // force subclasses to implement the following methods
     //
