--- conflicted
+++ resolved
@@ -153,12 +153,8 @@
         }
         if (getClass() != obj.getClass()) {
             return false;
-<<<<<<< HEAD
+        }
         AnnotationGroup other = (AnnotationGroup) obj;
-=======
-        }
-        AnnotationGroup other = (AnnotationGroup)obj;
->>>>>>> 7dc5936c
         if (annotations == null) {
             if (other.annotations != null) {
                 return false;
