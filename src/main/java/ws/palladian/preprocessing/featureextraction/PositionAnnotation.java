--- conflicted
+++ resolved
@@ -116,7 +116,7 @@
     public String getValue() {
         return value;
     }
-    
+
     @Override
     public void setValue(String value) {
         this.value = value;
@@ -162,14 +162,9 @@
         }
         if (getClass() != obj.getClass()) {
             return false;
-<<<<<<< HEAD
+        }
         PositionAnnotation other = (PositionAnnotation) obj;
-        if (endPosition != other.endPosition)
-=======
-        }
-        PositionAnnotation other = (PositionAnnotation)obj;
         if (endPosition != other.endPosition) {
->>>>>>> 7dc5936c
             return false;
         }
         if (startPosition != other.startPosition) {
