--- conflicted
+++ resolved
@@ -1,16 +1,13 @@
 package ws.palladian.retrieval.ranking.services;
 
-<<<<<<< HEAD
 import java.util.ArrayList;
 import java.util.Arrays;
 import java.util.Collection;
 import java.util.Collections;
 import java.util.HashMap;
+import java.util.HashSet;
 import java.util.List;
 import java.util.Map;
-=======
-import java.util.*;
->>>>>>> b27b595c
 import java.util.concurrent.TimeUnit;
 
 import org.apache.commons.lang3.Validate;
@@ -19,7 +16,6 @@
 
 import ws.palladian.helper.StopWatch;
 import ws.palladian.helper.UrlHelper;
-import ws.palladian.helper.collection.CollectionHelper;
 import ws.palladian.retrieval.HttpException;
 import ws.palladian.retrieval.HttpRequest;
 import ws.palladian.retrieval.HttpRequest.HttpMethod;
@@ -83,11 +79,7 @@
     public Map<String, Ranking> getRanking(Collection<String> urls) throws RankingServiceException {
         Map<String, Ranking> results = new HashMap<>();
         List<String> urlBatch = new ArrayList<>();
-<<<<<<< HEAD
-        for (String url : CollectionHelper.newHashSet(urls)) {
-=======
         for (String url : new HashSet<>(urls)) {
->>>>>>> b27b595c
             urlBatch.add(url);
             if (urlBatch.size() >= BATCH_SIZE) {
                 Map<String, Ranking> batchRanking = getRanking2(urlBatch);
