--- conflicted
+++ resolved
@@ -6,12 +6,7 @@
 import java.util.Map;
 
 import org.apache.commons.configuration.Configuration;
-<<<<<<< HEAD
-import org.slf4j.Logger;
-import org.slf4j.LoggerFactory;
-=======
 import org.apache.commons.lang3.Validate;
->>>>>>> c158ad98
 import org.w3c.dom.Document;
 import org.w3c.dom.Node;
 
@@ -37,12 +32,6 @@
  */
 public final class MajesticSeo extends BaseRankingService implements RankingService {
 
-<<<<<<< HEAD
-    /** The logger for this class. */
-    private static final Logger LOGGER = LoggerFactory.getLogger(MajesticSeo.class);
-
-=======
->>>>>>> c158ad98
     /** {@link Configuration} key for the API key. */
     public static final String CONFIG_API_KEY = "api.majestic.key";
 
@@ -104,15 +93,9 @@
                 results.put(REFERRING_DOMAINS, 0f);
             }
         } catch (HttpException e) {
-<<<<<<< HEAD
-            LOGGER.error("HttpException for {}", requestUrl, e);
-        } catch (ParserException e) {
-            LOGGER.error("ParserException", e);
-=======
             throw new RankingServiceException(e);
         } catch (ParserException e) {
             throw new RankingServiceException(e);
->>>>>>> c158ad98
         }
         return ranking;
     }
