--- conflicted
+++ resolved
@@ -5,12 +5,6 @@
 import java.util.List;
 import java.util.Map;
 
-<<<<<<< HEAD
-import org.slf4j.Logger;
-import org.slf4j.LoggerFactory;
-
-=======
->>>>>>> c158ad98
 import ws.palladian.retrieval.HttpException;
 import ws.palladian.retrieval.HttpResult;
 import ws.palladian.retrieval.ranking.Ranking;
@@ -27,12 +21,6 @@
  */
 public final class DmozIndexed extends BaseRankingService implements RankingService {
 
-<<<<<<< HEAD
-    /** The class logger. */
-    private static final Logger LOGGER = LoggerFactory.getLogger(DmozIndexed.class);
-
-=======
->>>>>>> c158ad98
     /** The id of this service. */
     private static final String SERVICE_ID = "DMOZ";
 
