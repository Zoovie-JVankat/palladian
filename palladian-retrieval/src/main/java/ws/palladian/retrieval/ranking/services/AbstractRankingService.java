--- conflicted
+++ resolved
@@ -59,12 +59,7 @@
 
     @Override
     public Map<String, Ranking> getRanking(Collection<String> urls) throws RankingServiceException {
-<<<<<<< HEAD
-        Map<String, Ranking> results = new HashMap<>();
-        if (!isBlocked()) {
-=======
         Map<String, Ranking> results = new HashMap<String, Ranking>();
->>>>>>> 7d4609e7
             // iterate through urls and get ranking for each
             for (String url : urls) {
                 results.put(url, getRanking(url));
