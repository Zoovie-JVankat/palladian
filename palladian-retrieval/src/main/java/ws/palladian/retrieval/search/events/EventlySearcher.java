--- conflicted
+++ resolved
@@ -1,14 +1,10 @@
 package ws.palladian.retrieval.search.events;
 
-<<<<<<< HEAD
 import java.util.ArrayList;
 import java.util.Date;
 import java.util.HashMap;
 import java.util.List;
 import java.util.Map;
-=======
-import java.util.*;
->>>>>>> b27b595c
 
 import org.apache.commons.configuration.Configuration;
 import org.apache.commons.lang3.Validate;
@@ -75,18 +71,6 @@
     public EventlySearcher(Configuration configuration) {
         this(configuration.getString(CONFIG_API_KEY));
     }
-
-<<<<<<< HEAD
-=======
-    private void setup() {
-        eventTypeMapping = new HashMap<>();
-        eventTypeMapping.put(EventType.CONCERT, 1);
-        eventTypeMapping.put(EventType.COMEDY, 2);
-        eventTypeMapping.put(EventType.THEATRE, 4);
-        eventTypeMapping.put(EventType.EXHIBITION, 5);
-        eventTypeMapping.put(EventType.FESTIVAL, 7);
-    }
->>>>>>> b27b595c
 
     @Override
     public List<Event> search(String keywords, String location, Integer radius, Date startDate, Date endDate,
