package ws.palladian.retrieval.search.web;

import static org.junit.Assert.fail;

import java.io.FileNotFoundException;
import java.util.Collection;
import java.util.List;

import org.apache.commons.configuration.Configuration;
import org.apache.commons.configuration.ConfigurationException;
import org.apache.commons.configuration.PropertiesConfiguration;
import org.junit.Test;
import org.junit.runner.RunWith;
import org.junit.runners.Parameterized;
import org.junit.runners.Parameterized.Parameters;
import org.slf4j.Logger;
import org.slf4j.LoggerFactory;

import ws.palladian.helper.StopWatch;
import ws.palladian.helper.collection.CollectionHelper;
import ws.palladian.helper.io.ResourceHelper;
import ws.palladian.retrieval.search.Searcher;
import ws.palladian.retrieval.search.SearcherException;
import ws.palladian.retrieval.search.images.BingImageSearcher;
import ws.palladian.retrieval.search.images.FlickrSearcher;
import ws.palladian.retrieval.search.images.PixabaySearcher;
import ws.palladian.retrieval.search.images.PublicDomainImageSearcher;
import ws.palladian.retrieval.search.images.StockXchngSearcher;
import ws.palladian.retrieval.search.news.BingNewsSearcher;
import ws.palladian.retrieval.search.news.WebKnoxNewsSearcher;
import ws.palladian.retrieval.search.socialmedia.InstagramSearcher;
import ws.palladian.retrieval.search.socialmedia.RedditSearcher;
import ws.palladian.retrieval.search.socialmedia.SocialMentionSearcher;
import ws.palladian.retrieval.search.socialmedia.TwitterSearcher;
import ws.palladian.retrieval.search.socialmedia.YelpSearcher;
import ws.palladian.retrieval.search.videos.BingVideoSearcher;
import ws.palladian.retrieval.search.videos.VimeoSearcher;
import ws.palladian.retrieval.search.videos.YouTubeSearcher;

/**
 * <p>
 * Web tests for different {@link WebSearcher}s. These tests are run as integration tests.
 * </p>
 * 
 * @author Philipp Katz
 */
@RunWith(Parameterized.class)
public class WebSearchersIT {

    /** The logger for this class. */
    private static final Logger LOGGER = LoggerFactory.getLogger(WebSearchersIT.class);

    private final Searcher<?> searcher;

    @SuppressWarnings("deprecation")
    @Parameters(name = "{0}")
    public static Collection<Object[]> searchers() throws ConfigurationException, FileNotFoundException {
        Configuration configuration = loadConfiguration();
        List<Object[]> searchers = CollectionHelper.newArrayList();

        // web page searchers
        searchers.add(new Object[] {new BingSearcher(configuration)});
        searchers.add(new Object[] {new BlekkoSearcher()});
        searchers.add(new Object[] {new DuckDuckGoSearcher()});
        // searchers.add(new Object[] {new FarooSearcher()}); // FIXME
        searchers.add(new Object[] {new GoogleSearcher()});
        // searchers.add(new Object[] {new GoogleImageSearcher()});
        // searchers.add(new Object[] {new GoogleBlogsSearcher()});
        // searchers.add(new Object[] {new GoogleNewsSearcher()});
        // searchers.add(new Object[] {new GooglePlusSearcher(configuration)});
        // searchers.add(new Object[] {new GoogleCustomSearcher(configuration)});
        searchers.add(new Object[] {new GoogleScraperSearcher()});
        // searchers.add(new Object[] {new HakiaSearcher(configuration)}); // FIXME
        searchers.add(new Object[] {new TopsySearcher(configuration)});
        // searchers.add(new Object[] {new TopsyUrlSearcher(configuration)});
        searchers.add(new Object[] {new WebKnoxSearcher(configuration)});
        searchers.add(new Object[] {new WikipediaSearcher()});

        // social media searchers
        searchers.add(new Object[] {new InstagramSearcher(configuration)});
        // searchers.add(new Object[] {new FacebookSearcher(configuration)});
        searchers.add(new Object[] {new TwitterSearcher(configuration)});
        searchers.add(new Object[] {new RedditSearcher()});
<<<<<<< HEAD
=======
        searchers.add(new Object[] {new SocialMentionSearcher()});
>>>>>>> 4e77a224
        // searchers.add(new Object[] {new YelpSearcher(configuration)});

        // news searchers
        // searchers.add(new Object[] {new NewsSeecrSearcher(configuration)});
        searchers.add(new Object[] {new BingNewsSearcher(configuration)});
        searchers.add(new Object[] {new WebKnoxNewsSearcher(configuration)});
        // searchers.add(new Object[] {new HakiaNewsSearcher(configuration)});
        // searchers.add(new Object[] {new FarooNewsSearcher()});

        // video searchers
        searchers.add(new Object[] {new VimeoSearcher(configuration)});
        searchers.add(new Object[] {new YouTubeSearcher(configuration)});
        searchers.add(new Object[] {new BingVideoSearcher(configuration)});

        // image searchers
        searchers.add(new Object[] {new BingImageSearcher(configuration)});
        searchers.add(new Object[] {new FlickrSearcher(configuration)});
        searchers.add(new Object[] {new PixabaySearcher(configuration)});
        searchers.add(new Object[] {new PublicDomainImageSearcher()});
        searchers.add(new Object[] {new StockXchngSearcher()});

        return searchers;
    }

    private static Configuration loadConfiguration() throws ConfigurationException, FileNotFoundException {
        return new PropertiesConfiguration(ResourceHelper.getResourceFile("/palladian-test.properties"));
    }

    public WebSearchersIT(Searcher<?> searcher) {
        this.searcher = searcher;
    }

    /**
     * <p>
     * Check, that search request is processed in under 30 seconds and that no exceptions occur. We do no further
     * checking about the actual results, as this is to fragile.
     * </p>
     * 
     * @throws SearcherException
     */
    @Test(timeout = 30000)
    public void testSearch() {
        LOGGER.info("testing " + searcher.getName());
        try {
            StopWatch stopWatch = new StopWatch();
            List<?> result = searcher.search("cat", 30);
            LOGGER.info("# results for query from {}: {}", searcher.getName(), result.size());
            LOGGER.info("query took {}", stopWatch);
            if (result.isEmpty()) {
                fail();
            }
        } catch (SearcherException e) {
            LOGGER.error("Fail for {}: {}", new Object[] {searcher.getName(), e.getMessage(), e});
            fail();
        }
    }

}<|MERGE_RESOLUTION|>--- conflicted
+++ resolved
@@ -32,7 +32,6 @@
 import ws.palladian.retrieval.search.socialmedia.RedditSearcher;
 import ws.palladian.retrieval.search.socialmedia.SocialMentionSearcher;
 import ws.palladian.retrieval.search.socialmedia.TwitterSearcher;
-import ws.palladian.retrieval.search.socialmedia.YelpSearcher;
 import ws.palladian.retrieval.search.videos.BingVideoSearcher;
 import ws.palladian.retrieval.search.videos.VimeoSearcher;
 import ws.palladian.retrieval.search.videos.YouTubeSearcher;
@@ -81,10 +80,7 @@
         // searchers.add(new Object[] {new FacebookSearcher(configuration)});
         searchers.add(new Object[] {new TwitterSearcher(configuration)});
         searchers.add(new Object[] {new RedditSearcher()});
-<<<<<<< HEAD
-=======
         searchers.add(new Object[] {new SocialMentionSearcher()});
->>>>>>> 4e77a224
         // searchers.add(new Object[] {new YelpSearcher(configuration)});
 
         // news searchers
